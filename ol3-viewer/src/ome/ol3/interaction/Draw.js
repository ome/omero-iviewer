--- conflicted
+++ resolved
@@ -114,16 +114,6 @@
                 event.feature['type'] = shape_type;
 
                 // set t and z info
-<<<<<<< HEAD
-                var unattached =
-                    typeof this.opts['unattached'] === 'boolean' &&
-                    this.opts['unattached'];
-                event.feature['TheT'] =
-                    unattached ?
-                        -1 : this.regions_.viewer_.getDimensionIndex('t');
-                event.feature['TheZ'] =
-                    unattached ?
-=======
                 var hasUnattachedDims =
                     ome.ol3.utils.Misc.isArray(this.opts['unattached']) &&
                     this.opts['unattached'].length > 0;
@@ -134,7 +124,6 @@
                 event.feature['theZ'] =
                     hasUnattachedDims &&
                     this.opts['unattached'].indexOf('z') !== -1 ?
->>>>>>> ce520ff8
                         -1 : this.regions_.viewer_.getDimensionIndex('z');
                 event.feature['TheC'] = -1;
 
