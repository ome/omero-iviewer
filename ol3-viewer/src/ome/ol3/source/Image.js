//
// Copyright (C) 2017 University of Dundee & Open Microscopy Environment.
// All rights reserved.
//
// This program is free software: you can redistribute it and/or modify
// it under the terms of the GNU Affero General Public License as
// published by the Free Software Foundation, either version 3 of the
// License, or (at your option) any later version.
//
// This program is distributed in the hope that it will be useful,
// but WITHOUT ANY WARRANTY; without even the implied warranty of
// MERCHANTABILITY or FITNESS FOR A PARTICULAR PURPOSE.  See the
// GNU Affero General Public License for more details.
//
// You should have received a copy of the GNU Affero General Public License
// along with this program.  If not, see <http://www.gnu.org/licenses/>.
//

goog.provide('ome.ol3.source.Image');

goog.require('ol');
goog.require('ol.source.TileImage');
goog.require('ol.Tile');
goog.require('ol.tilegrid.TileGrid');
goog.require('ol.extent');
goog.require('ol.events');
goog.require('ol.events.EventType');

/**
 * @classdesc
 * Image represents the internal omero image layer source as needed by open layers.
 * It extends a tiled image source and encapsulates a number of settings and customizations.
 *
 * The mandatory properties are:
 * <ul>
 * <li>server (the omero server address/ip)</li>
 * <li>uri (the omero server uri for image requests)</li>
 * <li>image (the image id)</li>
 * <li>width (the image width)</li>
 * <li>height (the image height)</li>
 * </ul>
 *
 * The following properties are optional:
 * <ul>
 * <li>plane (the plane aka z index), default: 0</li>
 * <li>time (the time aka t index), default: 0</li>
 * <li>channels (the channels aka c indices) as an array, default: []</li>
 * <li>resolutions (the resolutions for tiled images), default: [1]</li>
 * <li>tile_size (the tile size {width: 256, height: 256}), default: 512^2</li>
 * </ul>
 *
 * Note: Properties plane, time and channels have setters as well
 *       since they can change at runtime
 *
 * @constructor
 * @extends {ol.source.TileImage}
 *
 * @param {Object.<string, *>=} options all properties needed to create a tiled source
 *
 */
ome.ol3.source.Image = function(options) {
    var opts = options || {};

    /**
     * the image id used for viewing
     * @type {number}
     * @private
     */
    this.id_ = opts.image || -1;
    if (typeof this.id_ !== 'number' || this.id_ <= 0)
        console.error("Image id must be a strictly positive integer");

    /**
     * an internal cache version which helps us invalidate
     * without clearing so that newer images are rendered 'on top' of olders
     * @type {number}
     * @private
     */
    this.cache_version_ = 0;

    /**
     * the image width
     * @type {number}
     * @private
     */
    this.width_ = opts.width || -1;
    if (typeof this.width_ !== 'number' || this.width_ <= 0)
        console.error("Image width must be a strictly positive integer");

    /**
     * the image height
     * @type {number}
     * @private
     */
    this.height_ = opts.height || -1;
    if (typeof this.height_ !== 'number' || this.height_ <= 0)
        console.error("Image height must be a strictly positive integer");

    /**
     * the plane (z) index
     * @type {number}
     * @private
     */
    this.plane_ = opts.plane || 0;
    if (typeof this.plane_ !== 'number' || this.plane_ < 0)
        console.error("Image plane must be a non negative integer");

    /**
     * the time (t) index
     * @type {number}
     * @private
     */
    this.time_ = opts.time || 0;
    if (typeof this.time_ !== 'number' || this.time_ < 0)
        console.error("Image time must be a non negative integer");

    /**
     * the channels info
     * @type {Array.<Object>}
     * @private
     */
    this.channels_info_ =
        ome.ol3.utils.Misc.isArray(
            opts.channels) ? [].concat(opts.channels) : [];

    /**
     * the omero image projection - optional params, e.g. start/end
     * @type {Object}
     * @private
     */
    this.projection_opts_ = {
        'start': opts.img_proj.start,
        'end': opts.img_proj.end
    };

    /**
     * the omero image projection
     * @type {string}
     * @private
     */
    this.image_projection_ = opts.img_proj.projection;
    this.setImageProjection(this.image_projection_, this.projection_opts_);

    /**
     * the omero image model (color: 'c' or greyscale: 'g')
     * @type {string}
     * @private
     */
    this.image_model_ = "g";
    this.setImageModel(opts.img_model);

    /**
     * the resolutions array
     * @type {Array.<number>}
     * @private
     */
    this.resolutions_ =
        ome.ol3.utils.Misc.isArray(opts.resolutions) ? opts.resolutions : [1];

    /**
     * are we treated as a tiled source
     * @type {boolean}
     * @private
     */
    this.tiled_ = opts.tiled;

    /**
     * should we use tiled retrieval methods?
     * for now use them only for truly tiled/pyramidal sources
     * and images that exceed {@link ome.ol3.UNTILED_RETRIEVAL_LIMIT}
     * @type {boolean}
     * @private
     */
    this.use_tiled_retrieval_ = this.tiled_ ||
        this.width_* this.height_ > ome.ol3.UNTILED_RETRIEVAL_LIMIT;

    /**
     * for untiled retrieval the tile size equals the entire image extent
     * for tiled we override with 512px square tiles (to reduce requests)
     * @type {Object}
     * @private
     */
    this.tile_size_ = this.use_tiled_retrieval_ ?
        {width: 512, height: 512} : {width: this.width_, height: this.height_};

    /**
     * the omero server information
     * @type {Object}
     * @private
     */
    this.server_ = opts.server;
    if (this.server_ === null)
        console.error("The given server information is invalid!");

    /**
     * the uri for image requests
     * @type {string}
     * @private
     */
    this.uri_ = ome.ol3.utils.Net.checkAndSanitizeUri(opts.uri + '/' +
        (this.use_tiled_retrieval_ ? 'render_image_region' : 'render_image'));

    /**
     * the a function that can be called as a post tile load hook
     * @type {function|null}
     * @protected
     */
    this.postTileLoadFunction_ = null;

    /**
     * the present render status
     * @type {number}
     * @private
     */
    this.render_status_ = ome.ol3.RENDER_STATUS.NOT_WATCHED;

    /**
     * the present render watch handle
     * @type {number}
     * @private
     */
    this.render_watch_ = null;

<<<<<<< HEAD
    // instantiate the tile grid
    var extent = [0, -this.height_, this.width_, 0];
    var tileGrid = new ol.tilegrid.TileGrid({
        tileSize: [this.tile_size_.width, this.tile_size_.height],
        extent: extent,
        origin: ol.extent.getTopLeft(extent),
        resolutions: this.resolutions_
    });

    // a custom tile url function concatinating all image specificiations
    // needed to retrieve the image from the server
    var tileUrlFunction =
=======
    /**
     * our custom tile url function
     * @type {number}
     * @private
     */
    this.tileUrlFunction_  =
>>>>>>> c5d4fb71
        function tileUrlFunction(tileCoord, pixelRatio, projection) {
            if (!tileCoord) return undefined;

            var url =
                this.server_['full'] + "/" + this.uri_['full'] + '/' +
                this.id_ + '/' + this.plane_ + '/' + this.time_ + '/?';

            if (this.tiled_ || this.use_tiled_retrieval_) {
                var zoom = this.tiled_ ?
                    this.tileGrid.resolutions_.length - tileCoord[0] - 1 : 0;
                url += 'tile=' + zoom  + ',' + tileCoord[1] + ',' +
                    (-tileCoord[2]-1) + ',' + this.tileGrid.tileSize_[0] +
                    ',' + this.tileGrid.tileSize_[1] + '&';
            }

            // maps parameter (incl. inverted)
            var maps = [];
            // add channel param
            url += 'c=';
            var channelsLength = this.channels_info_.length;
            for (var c=0; c<channelsLength;c++) {
                var channelInfo = this.channels_info_[c];
                if (c != 0) url += ',';

                // amend url with channel info
                url += (!channelInfo['active'] ? "-" : "") + (c + 1);
                url += "|" + channelInfo['start'] + ":" + channelInfo['end'];
                url += "$" + channelInfo['color']; // color info
                maps.push(
                    {"inverted" : { "enabled" :
                        typeof channelInfo['inverted'] === 'boolean' &&
                        channelInfo['inverted']}
                    });
            }
            url += "&maps=" + JSON.stringify(maps);
            url += '&m=' + this.image_model_;
            url += '&p=' + this.image_projection_;
            if (this.image_projection_ === ome.ol3.PROJECTION['INTMAX'] &&
                typeof this.projection_opts_ === 'object' &&
                this.projection_opts_ !== null) {
                    url += '|' + this.projection_opts_.start +
                           ':' + this.projection_opts_.end;
            }
            url += '&q=0.9';

            return url;
    };

    // get rest of parameters and instantiate a tile grid
    var tileSize =
        opts.tile_size ||
            { width: ol.DEFAULT_TILE_SIZE, height: ol.DEFAULT_TILE_SIZE };
    var extent = [0, -this.height_, this.width_, 0];
    var tileGrid = new ol.tilegrid.TileGrid({
        tileSize: [tileSize.width, tileSize.height],
        extent: extent,
        origin: ol.extent.getTopLeft(extent),
        resolutions: this.resolutions_
    });

    // call super constructor and set proprerties needed
    goog.base(this, {
        transition: 0,
        crossOrigin: opts.crossOrigin,
        tileClass:  ome.ol3.tiles.ImageTile,
        tileGrid: tileGrid,
        tileUrlFunction: this.tileUrlFunction_
    });
};
goog.inherits(ome.ol3.source.Image, ol.source.TileImage);

/**
 * overridden method from open layers
 *
 * @param {number} z Tile coordinate z (zoom).
 * @param {number} x Tile coordinate x.
 * @param {number} y Tile coordinate y.
 * @param {number} pixelRatio Pixel ratio.
 * @param {ol.proj.Projection} projection Projection.
 * @param {string} key The key set on the tile.
 *
 * @return {ol.Tile} Tile.
 * @private
 */
ome.ol3.source.Image.prototype.createTile_ =
    function(z, x, y, pixelRatio, projection, key) {
        var tileCoord = [z, x, y];
        var urlTileCoord =
            this.getTileCoordForTileUrlFunction(tileCoord, projection);

        var tileUrl =
            urlTileCoord ?
                this.tileUrlFunction(urlTileCoord, pixelRatio, projection) :
                undefined;

        var tile =
            new this.tileClass(
                tileCoord,
                tileUrl !== undefined ?
                    ol.TileState.IDLE : ol.TileState.EMPTY,
                tileUrl !== undefined ? tileUrl : '',
                this.crossOrigin, this.tileLoadFunction, this.tileOptions);

        tile.key = key;
        tile.source = this;

        ol.events.listen(
            tile, ol.events.EventType.CHANGE, this.handleTileChange, this);

        return tile;
};

/**
 * Overridden getKey
 *
 * @return {number} the present cache version
*/
ome.ol3.source.Image.prototype.getKey = function() {
    return this.cache_version_;
}

/**
 * Width (x index) getter
 *
 * @return {number} the width (x index)
 */
ome.ol3.source.Image.prototype.getWidth = function() {
    return this.width_;
}

/**
 * Height (y index) getter
 *
 * @return {number} the height (y index)
*/
ome.ol3.source.Image.prototype.getHeight = function() {
    return this.height_;
}

/**
 * Plane (z index) getter
 *
 * @return {number} the plane (z index)
*/
ome.ol3.source.Image.prototype.getPlane = function() {
    return this.plane_;
}

/**
 * Plane (z index) setter
 *
 * @private
 * @param {number} value the plane (z index)
 */
ome.ol3.source.Image.prototype.setPlane = function(value) {
    if (typeof value !== 'number' || value < 0)
        console.error("Image plane must be a non negative integer");
    this.plane_ = value;
}

/**
 * Time (t index) getter
 * @return {number} the time (t index)
 */
ome.ol3.source.Image.prototype.getTime = function() {
    return this.time_;
}

/**
 * Time (t index) setter
 *
 * @private
 * @param {number} value the time (t index)
 */
ome.ol3.source.Image.prototype.setTime = function(value) {
    if (typeof value !== 'number' || value < 0)
        console.error("Image time must be a non negative integer");
    this.time_ = value;
}

/**
 * Channels (c index) getter
 *
 * @return {Array.<number>} an array of channels (c indices)
 */
ome.ol3.source.Image.prototype.getChannels = function() {
    var activeChannels = [];
    for (var i=0;i<this.channels_info_.length;i++)
        if (this.channels_info_[i].active) activeChannels.push(i);

    return activeChannels;
}

/**
 * Channels (c indices) setter
 *
 * @private
 * @param {Array.<number>} value the channels array (c indices)
 */
ome.ol3.source.Image.prototype.setChannels = function(value) {
    if (!ome.ol3.utils.Misc.isArray(value)) return;

    var max = this.channels_info_.length;
    for (var c in value) {
        if (typeof value[c] !== 'number' || value[c] < 0 || value[c] >= max)
            continue;
        this.channels_info_[c].active = true;
    }
}

/**
 * Sets the image projection
 * Acceptable values are "normal", "intmax"
 *
 * @param {string} value a string indicating the image projection
 * @param {Object=} opts additional options, e.g. intmax projection start/end
 */
ome.ol3.source.Image.prototype.setImageProjection = function(value, opts) {
    if (typeof value !== 'string' || value.length === 0) return;

    try {
        this.image_projection_ = ome.ol3.PROJECTION[value.toUpperCase()];
        if (typeof opts === 'object' && typeof opts['start'] === 'number' &&
            opts['start'] >= 0 && typeof opts['end'] === 'number' &&
            opts['end'] >= 0 && opts['end'] >= opts['start']) {
                this.projection_opts_ =
                    {start: opts['start'], end: opts['end']};
        } else this.projection_opts_ = null;
     } catch(not_found) {}
}

/**
 * Sets the image model (color or gray)
 * Acceptable values are "g", "c", "greyscale" or "color"
 *
 * @param {string} value a string indicating the image model
 */
ome.ol3.source.Image.prototype.setImageModel = function(value) {
    if (typeof value !== 'string' || value.length === 0 ||
        (value.toLowerCase() !== 'greyscale' &&
         value.toLowerCase() !== 'color' &&
         value.toLowerCase() !== 'g' &&
         value.toLowerCase() !== 'c')) return;

    this.image_model_ = value[0];
}

/**
 * Modifies the channel value ranges (start, end, color, active)
 * given an index for the  channel in question
 *
 * @param {Array.<Object>} ranges an array of objects with above mentioned props
 */
ome.ol3.source.Image.prototype.changeChannelRange = function(ranges) {
    if (!ome.ol3.utils.Misc.isArray(ranges)) return;

    for (var r in ranges) {
        var range = ranges[r];

        // first sanity checks
        if (typeof range !== 'object' ||
            typeof range['index'] !== 'number' ||
            range['index'] < 0 ||
            range['index'] >= this.channels_info_.length ||
            typeof range['start'] !== 'number' ||
            typeof range['end'] !== 'number') continue;

        var channel_index = range['index'];
        this.channels_info_[channel_index]['start'] = range['start'];
        this.channels_info_[channel_index]['end'] = range['end'];

        // second sanity check for optional color and inverted setting
        // cannot do much more to accomodate lookup table strings
        if (typeof range['color'] === 'string' && range['color'].length !== 0)
            this.channels_info_[channel_index]['color'] = range['color'];
        if (typeof range['inverted'] === 'boolean')
            this.channels_info_[channel_index]['inverted'] = range['inverted'];

        // third sanity check for optional act setting
        if (typeof range['active'] === 'boolean')
        this.channels_info_[channel_index]['active'] = range['active'];
    }
}

/**
 * Captures the image settings
 *
 * @return {object} an object populated with the channel_info, model and projection
*/
ome.ol3.source.Image.prototype.captureImageSettings = function() {
    var ret = {
        'projection' :
            this.image_projection_ === ome.ol3.PROJECTION['INTMAX'] ?
                (this.image_projection_ + '|' + this.projection_opts_.start +
                ':' + this.projection_opts_.end) : this.image_projection_,
        'model' : this.image_model_,
        'channels' : [],
        'time' : this.time_,
        'plane' : this.plane_
    };

    // loop over channels and add them
    for (var c in this.channels_info_) {
        var chan = this.channels_info_[c];
        var chanSnap = {
            "active" : chan['active'],
            "color" : chan['color'],
            "window" : {
                "min" : chan['min'],
                "max" : chan['max'],
                "start" : chan['start'],
                "end" : chan['end']
            }
        };
        if (typeof chan['inverted'] === 'boolean')
            chanSnap['inverted'] = chan['inverted'];
        ret['channels'].push(chanSnap);
    }

    return ret;
}

/**
 * Returns the post tile function with signature: function(ol.Tile, string)
 *
 * @return {ol.TileLoadFunctionType|null} the post tile hook
 */
ome.ol3.source.Image.prototype.getPostTileLoadFunction = function() {
    return this.postTileLoadFunction_;
}

/**
 * Sets a post tile load hook which can be used to work on the image data
 * such as the following:
 *
 * <pre>
 * function(image) {
 *         var context = this.getRenderedTileAsContext(image);
 *         if (context == null) return null;
 *
 *        var imageData =
 *            context.getImageData(0,0, context.canvas.width, context.canvas.height);
 *         var data = imageData.data;
 *         for (var i = 0, ii = data.length; i < ii; i++) {
 *             var avg = (data[i*4] + data[i*4+1] + data[i*4+2]) /3;
 *            data[i*4] = avg;
 *            data[i*4+1] = avg + 30;
 *            data[i*4+2] = avg;
 *        }
 *         context.putImageData(imageData, 0, 0);
 *        return context.canvas
 *}
 *</pre>
 *
 * @param {ol.TileLoadFunctionType} func the post tile load function
 *    with signature: function(tile) {}
 */
ome.ol3.source.Image.prototype.setPostTileLoadFunction = function(func) {
    if (typeof(func) !== 'function') return;
    this.postTileLoadFunction_ =  func;
}

/**
 * Removes the post tiling function
 */
ome.ol3.source.Image.prototype.clearPostTileLoadFunction = function() {
    this.postTileLoadFunction_ =  null;
}

/**
 * Watches the render status by setting up a post render event once
 * and registering the appropriate tile load listeners
 *
 * @param {ol.PluggableMap} viewer a map reference for postrender
 * @param {boolean} stopOnTileLoadError we don't continue watching the load
 *                      progress if we experience tile load errors,
 *                      defaults to false
 * @return {boolean} true if the watch has been started, false otherwise
 */
ome.ol3.source.Image.prototype.watchRenderStatus =
    function(viewer,stopOnTileLoadError) {
        if (this.render_watch_ !== null) return false;

        if (typeof stopOnTileLoadError !== 'boolean')
            stopOnTileLoadError = false;

        var tilesToBeLoaded = 0;
        var tilesLoaded = 0;

        this.render_watch_ =
            viewer.once("postrender",
            function(event) {
                // register tile listeners to keep track of tile load status
                var incToBeLoaded = function(event) {++tilesToBeLoaded;};
                var checkLoaded = function(event) {
                    ++tilesLoaded;
                    // we are all rendered
                    if (tilesLoaded >= tilesToBeLoaded) {
                        this.un("tileloadstart", incToBeLoaded);
                        this.un("tileloadend", checkLoaded, this);
                        this.un("tileloaderror", checkLoaded, this);
                        this.render_status_ = ome.ol3.RENDER_STATUS.RENDERED;
                        this.render_watch_ = null;
                    }
                };
                var checkError =
                    stopOnTileLoadError ?
                        function(event) {
                            ++tilesLoaded;
                            this.un("tileloadstart", incToBeLoaded);
                            this.un("tileloadend", checkLoaded, this);
                            this.un("tileloaderror", checkError, this);
                            this.render_status_ = ome.ol3.RENDER_STATUS.ERROR;
                            this.render_watch_ = null;
                        } : checkLoaded;

                this.on("tileloadstart", incToBeLoaded);
                this.on("tileloadend", checkLoaded, this);
                this.on("tileloaderror", checkError, this);

                // check if we have tiles loading, otherwise they are in the cache
                // already. to that end we give a delay of 50 millis
                this.render_status_ = ome.ol3.RENDER_STATUS.IN_PROGRESS;
                setTimeout(
                    function() {
                        if (tilesToBeLoaded === 0) {
                            this.un("tileloadstart", incToBeLoaded);
                            this.un("tileloadend", checkLoaded, this);
                            this.un("tileloaderror", checkError, this);
                            this.render_status_ = ome.ol3.RENDER_STATUS.NOT_WATCHED;
                            this.render_watch_ = null;
                        };
                    }.bind(this), 50);
            }, this);
        return true;
}

/**
 * Returns the render status, resetting to not watched
 *
 * @params {boolean} reset if true we reset to NOT_WATCHED
 * @return {ome.ol3.RENDER_STATUS} the render status
 */
ome.ol3.source.Image.prototype.getRenderStatus = function(reset) {
    if (typeof reset !== 'boolean') reset = false;

    var ret = this.render_status_;
    if (reset) this.render_status_ = ome.ol3.RENDER_STATUS.NOT_WATCHED;

    return ret;
}


/**
 * Clean up
 */
ome.ol3.source.Image.prototype.disposeInternal = function() {
    if (this.tileCache instanceof ol.structs.LRUCache) this.tileCache.clear();
    this.channels_info_ = [];
};


goog.exportProperty(
    ome.ol3.source.Image.prototype,
    'getWidth',
    ome.ol3.source.Image.prototype.getWidth);

goog.exportProperty(
    ome.ol3.source.Image.prototype,
    'getHeight',
    ome.ol3.source.Image.prototype.getHeight);

goog.exportProperty(
    ome.ol3.source.Image.prototype,
    'getPlane',
    ome.ol3.source.Image.prototype.getPlane);

goog.exportProperty(
    ome.ol3.source.Image.prototype,
    'setPlane',
    ome.ol3.source.Image.prototype.setPlane);

goog.exportProperty(
    ome.ol3.source.Image.prototype,
    'getTime',
    ome.ol3.source.Image.prototype.getTime);

goog.exportProperty(
    ome.ol3.source.Image.prototype,
    'setTime',
    ome.ol3.source.Image.prototype.setTime);

goog.exportProperty(
    ome.ol3.source.Image.prototype,
    'getChannels',
    ome.ol3.source.Image.prototype.getChannels);

goog.exportProperty(
    ome.ol3.source.Image.prototype,
    'setChannels',
    ome.ol3.source.Image.prototype.setChannels);<|MERGE_RESOLUTION|>--- conflicted
+++ resolved
@@ -62,6 +62,13 @@
     var opts = options || {};
 
     /**
+     * the default tile size that will be used
+     * @type {number}
+     * @private
+     */
+    this.DEFAULT_TILE_SIZE = 512;
+
+    /**
      * the image id used for viewing
      * @type {number}
      * @private
@@ -176,12 +183,13 @@
 
     /**
      * for untiled retrieval the tile size equals the entire image extent
-     * for tiled we override with 512px square tiles (to reduce requests)
+     * for tiled we use the default tile size
      * @type {Object}
      * @private
      */
     this.tile_size_ = this.use_tiled_retrieval_ ?
-        {width: 512, height: 512} : {width: this.width_, height: this.height_};
+        {width: this.DEFAULT_TILE_SIZE, height: this.DEFAULT_TILE_SIZE} :
+            {width: this.width_, height: this.height_};
 
     /**
      * the omero server information
@@ -221,27 +229,12 @@
      */
     this.render_watch_ = null;
 
-<<<<<<< HEAD
-    // instantiate the tile grid
-    var extent = [0, -this.height_, this.width_, 0];
-    var tileGrid = new ol.tilegrid.TileGrid({
-        tileSize: [this.tile_size_.width, this.tile_size_.height],
-        extent: extent,
-        origin: ol.extent.getTopLeft(extent),
-        resolutions: this.resolutions_
-    });
-
-    // a custom tile url function concatinating all image specificiations
-    // needed to retrieve the image from the server
-    var tileUrlFunction =
-=======
     /**
      * our custom tile url function
-     * @type {number}
+     * @type {function}
      * @private
      */
     this.tileUrlFunction_  =
->>>>>>> c5d4fb71
         function tileUrlFunction(tileCoord, pixelRatio, projection) {
             if (!tileCoord) return undefined;
 
@@ -291,12 +284,9 @@
     };
 
     // get rest of parameters and instantiate a tile grid
-    var tileSize =
-        opts.tile_size ||
-            { width: ol.DEFAULT_TILE_SIZE, height: ol.DEFAULT_TILE_SIZE };
     var extent = [0, -this.height_, this.width_, 0];
     var tileGrid = new ol.tilegrid.TileGrid({
-        tileSize: [tileSize.width, tileSize.height],
+        tileSize: [this.tile_size_.width, this.tile_size_.height],
         extent: extent,
         origin: ol.extent.getTopLeft(extent),
         resolutions: this.resolutions_
