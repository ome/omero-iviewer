//
// Copyright (C) 2017 University of Dundee & Open Microscopy Environment.
// All rights reserved.
//
// This program is free software: you can redistribute it and/or modify
// it under the terms of the GNU Affero General Public License as
// published by the Free Software Foundation, either version 3 of the
// License, or (at your option) any later version.
//
// This program is distributed in the hope that it will be useful,
// but WITHOUT ANY WARRANTY; without even the implied warranty of
// MERCHANTABILITY or FITNESS FOR A PARTICULAR PURPOSE.  See the
// GNU Affero General Public License for more details.
//
// You should have received a copy of the GNU Affero General Public License
// along with this program.  If not, see <http://www.gnu.org/licenses/>.
//

goog.provide('ome.ol3.source.Image');

goog.require('ol');
goog.require('ol.source.TileImage');
goog.require('ol.Tile');
goog.require('ol.tilegrid.TileGrid');
goog.require('ol.extent');
goog.require('ol.events');
goog.require('ol.events.EventType');

/**
 * @classdesc
 * Image represents the internal omero image layer source as needed by open layers.
 * It extends a tiled image source and encapsulates a number of settings and customizations.
 *
 * The mandatory properties are:
 * <ul>
 * <li>server (the omero server address/ip)</li>
 * <li>uri (the omero server uri for image requests)</li>
 * <li>image (the image id)</li>
 * <li>width (the image width)</li>
 * <li>height (the image height)</li>
 * </ul>
 *
 * The following properties are optional:
 * <ul>
 * <li>plane (the plane aka z index), default: 0</li>
 * <li>time (the time aka t index), default: 0</li>
 * <li>channels (the channels aka c indices) as an array, default: []</li>
 * <li>resolutions (the resolutions for tiled images), default: [1]</li>
 * <li>tile_size (the tile size {width: 256, height: 256}), default: 512^2</li>
 * </ul>
 *
 * Note: Properties plane, time and channels have setters as well
 *       since they can change at runtime
 *
 * @constructor
 * @extends {ol.source.TileImage}
 *
 * @param {Object.<string, *>=} options all properties needed to create a tiled source
 *
 */
ome.ol3.source.Image = function(options) {
    var opts = options || {};

    /**
     * the image id used for viewing
     * @type {number}
     * @private
     */
    this.id_ = opts.image || -1;
    if (typeof this.id_ !== 'number' || this.id_ <= 0)
        console.error("Image id must be a strictly positive integer");

    /**
     * an internal cache version which helps us invalidate
     * without clearing so that newer images are rendered 'on top' of olders
     * @type {number}
     * @private
     */
    this.cache_version_ = 0;

    /**
     * the image width
     * @type {number}
     * @private
     */
    this.width_ = opts.width || -1;
    if (typeof this.width_ !== 'number' || this.width_ <= 0)
        console.error("Image width must be a strictly positive integer");

    /**
     * the image height
     * @type {number}
     * @private
     */
    this.height_ = opts.height || -1;
    if (typeof this.height_ !== 'number' || this.height_ <= 0)
        console.error("Image height must be a strictly positive integer");

    /**
     * the plane (z) index
     * @type {number}
     * @private
     */
    this.plane_ = opts.plane || 0;
    if (typeof this.plane_ !== 'number' || this.plane_ < 0)
        console.error("Image plane must be a non negative integer");

    /**
     * the time (t) index
     * @type {number}
     * @private
     */
    this.time_ = opts.time || 0;
    if (typeof this.time_ !== 'number' || this.time_ < 0)
        console.error("Image time must be a non negative integer");

    /**
     * the channels info
     * @type {Array.<Object>}
     * @private
     */
    this.channels_info_ =
        ome.ol3.utils.Misc.isArray(
            opts.channels) ? [].concat(opts.channels) : [];

    /**
     * the omero image projection - optional params, e.g. start/end
     * @type {Object}
     * @private
     */
    this.projection_opts_ = {
        'start': opts.img_proj.start,
        'end': opts.img_proj.end
    };

    /**
     * the omero image projection
     * @type {string}
     * @private
     */
    this.image_projection_ = opts.img_proj.projection;
    this.setImageProjection(this.image_projection_, this.projection_opts_);

    /**
     * the omero image model (color: 'c' or greyscale: 'g')
     * @type {string}
     * @private
     */
    this.image_model_ = "g";
    this.setImageModel(opts.img_model);

    /**
     * the resolutions array
     * @type {Array.<number>}
     * @private
     */
    this.resolutions_ =
        ome.ol3.utils.Misc.isArray(opts.resolutions) ? opts.resolutions : [1];

    /**
     * are we treated as a tiled source
     * @type {boolean}
     * @private
     */
    this.tiled_ = opts.tiled;

    /**
     * should we use tiled retrieval methods?
     * for now use them only for truly tiled/pyramidal sources
     * and images that exceed {@link ome.ol3.UNTILED_RETRIEVAL_LIMIT}
     * @type {boolean}
     * @private
     */
    this.use_tiled_retrieval_ = this.tiled_ ||
        this.width_* this.height_ > ome.ol3.UNTILED_RETRIEVAL_LIMIT;

    /**
     * for untiled retrieval the tile size equals the entire image extent
     * for tiled we override with 512px square tiles (to reduce requests)
     * @type {Object}
     * @private
     */
    this.tile_size_ = this.use_tiled_retrieval_ ?
        {width: 512, height: 512} : {width: this.width_, height: this.height_};

    /**
     * the omero server information
     * @type {Object}
     * @private
     */
    this.server_ = opts.server;
    if (this.server_ === null)
        console.error("The given server information is invalid!");

    /**
     * the uri for image requests
     * @type {string}
     * @private
     */
    this.uri_ = ome.ol3.utils.Net.checkAndSanitizeUri(opts.uri + '/' +
        (this.use_tiled_retrieval_ ? 'render_image_region' : 'render_image'));

    /**
     * the a function that can be called as a post tile load hook
     * @type {function|null}
     * @protected
     */
    this.postTileLoadFunction_ = null;

    /**
     * the present render status
     * @type {number}
     * @private
     */
    this.render_status_ = ome.ol3.RENDER_STATUS.NOT_WATCHED;

    /**
     * the present render watch handle
     * @type {number}
     * @private
     */
    this.render_watch_ = null;

    // instantiate the tile grid
    var extent = [0, -this.height_, this.width_, 0];
    var tileGrid = new ol.tilegrid.TileGrid({
        tileSize: [this.tile_size_.width, this.tile_size_.height],
        extent: extent,
        origin: ol.extent.getTopLeft(extent),
        resolutions: this.resolutions_
    });

    // a custom tile url function concatinating all image specificiations
    // needed to retrieve the image from the server
    var tileUrlFunction =
        function tileUrlFunction(tileCoord, pixelRatio, projection) {
            if (!tileCoord) return undefined;

            var url =
                this.server_['full'] + "/" + this.uri_['full'] + '/' +
                this.id_ + '/' + this.plane_ + '/' + this.time_ + '/?';

            if (this.tiled_ || this.use_tiled_retrieval_) {
                var zoom = this.tiled_ ?
                    this.tileGrid.resolutions_.length - tileCoord[0] - 1 : 0;
                url += 'tile=' + zoom  + ',' + tileCoord[1] + ',' +
                    (-tileCoord[2]-1) + ',' + this.tileGrid.tileSize_[0] +
                    ',' + this.tileGrid.tileSize_[1] + '&';
            }
<<<<<<< HEAD

            // maps parameter (incl. reverse intensity)
=======
            // maps parameter (incl. inverted)
>>>>>>> f23fb6b7
            var maps = [];
            // add channel param
            url += 'c=';
            var channelsLength = this.channels_info_.length;
            for (var c=0; c<channelsLength;c++) {
                var channelInfo = this.channels_info_[c];
                if (c != 0) url += ',';

                // amend url with channel info
                url += (!channelInfo['active'] ? "-" : "") + (c + 1);
                url += "|" + channelInfo['start'] + ":" + channelInfo['end'];
                url += "$" + channelInfo['color']; // color info
                maps.push(
                    {"inverted" : { "enabled" :
                        typeof channelInfo['inverted'] === 'boolean' &&
                        channelInfo['inverted']}
                    });
            }
            url += "&maps=" + JSON.stringify(maps);
            url += '&m=' + this.image_model_;
            url += '&p=' + this.image_projection_;
            if (this.image_projection_ === ome.ol3.PROJECTION['INTMAX'] &&
                typeof this.projection_opts_ === 'object' &&
                this.projection_opts_ !== null) {
                    url += '|' + this.projection_opts_.start +
                           ':' + this.projection_opts_.end;
            }
            url += '&q=0.9';

            return url;
    };

    // call super constructor and set proprerties needed
    goog.base(this, {
        crossOrigin: opts.crossOrigin,
        tileClass:  ome.ol3.tiles.ImageTile,
        tileGrid: tileGrid,
        tileUrlFunction: tileUrlFunction,
    });
};
goog.inherits(ome.ol3.source.Image, ol.source.TileImage);

/**
 * overridden method from open layers
 *
 * @param {number} z Tile coordinate z (zoom).
 * @param {number} x Tile coordinate x.
 * @param {number} y Tile coordinate y.
 * @param {number} pixelRatio Pixel ratio.
 * @param {ol.proj.Projection} projection Projection.
 * @param {string} key The key set on the tile.
 *
 * @return {ol.Tile} Tile.
 * @private
 */
ome.ol3.source.Image.prototype.createTile_ =
    function(z, x, y, pixelRatio, projection, key) {
        var tileCoord = [z, x, y];
        var urlTileCoord =
            this.getTileCoordForTileUrlFunction(tileCoord, projection);

        var tileUrl =
            urlTileCoord ?
                this.tileUrlFunction(urlTileCoord, pixelRatio, projection) :
                undefined;

        var tile =
            new this.tileClass(
                tileCoord,
                tileUrl !== undefined ?
                    ol.TileState.IDLE : ol.TileState.EMPTY,
                tileUrl !== undefined ? tileUrl : '',
                this.crossOrigin, this.tileLoadFunction);

        tile.key = key;
        tile.source = this;

        ol.events.listen(
            tile, ol.events.EventType.CHANGE, this.handleTileChange, this);

        return tile;
};

/**
 * Overridden getKey
 *
 * @return {number} the present cache version
*/
ome.ol3.source.Image.prototype.getKey = function() {
    return this.cache_version_;
}

/**
 * Width (x index) getter
 *
 * @return {number} the width (x index)
 */
ome.ol3.source.Image.prototype.getWidth = function() {
    return this.width_;
}

/**
 * Height (y index) getter
 *
 * @return {number} the height (y index)
*/
ome.ol3.source.Image.prototype.getHeight = function() {
    return this.height_;
}

/**
 * Plane (z index) getter
 *
 * @return {number} the plane (z index)
*/
ome.ol3.source.Image.prototype.getPlane = function() {
    return this.plane_;
}

/**
 * Plane (z index) setter
 *
 * @private
 * @param {number} value the plane (z index)
 */
ome.ol3.source.Image.prototype.setPlane = function(value) {
    if (typeof value !== 'number' || value < 0)
        console.error("Image plane must be a non negative integer");
    this.plane_ = value;
}

/**
 * Time (t index) getter
 * @return {number} the time (t index)
 */
ome.ol3.source.Image.prototype.getTime = function() {
    return this.time_;
}

/**
 * Time (t index) setter
 *
 * @private
 * @param {number} value the time (t index)
 */
ome.ol3.source.Image.prototype.setTime = function(value) {
    if (typeof value !== 'number' || value < 0)
        console.error("Image time must be a non negative integer");
    this.time_ = value;
}

/**
 * Channels (c index) getter
 *
 * @return {Array.<number>} an array of channels (c indices)
 */
ome.ol3.source.Image.prototype.getChannels = function() {
    var activeChannels = [];
    for (var i=0;i<this.channels_info_.length;i++)
        if (this.channels_info_[i].active) activeChannels.push(i);

    return activeChannels;
}

/**
 * Channels (c indices) setter
 *
 * @private
 * @param {Array.<number>} value the channels array (c indices)
 */
ome.ol3.source.Image.prototype.setChannels = function(value) {
    if (!ome.ol3.utils.Misc.isArray(value)) return;

    var max = this.channels_info_.length;
    for (var c in value) {
        if (typeof value[c] !== 'number' || value[c] < 0 || value[c] >= max)
            continue;
        this.channels_info_[c].active = true;
    }
}

/**
 * Sets the image projection
 * Acceptable values are "normal", "intmax"
 *
 * @param {string} value a string indicating the image projection
 * @param {Object=} opts additional options, e.g. intmax projection start/end
 */
ome.ol3.source.Image.prototype.setImageProjection = function(value, opts) {
    if (typeof value !== 'string' || value.length === 0) return;

    try {
        this.image_projection_ = ome.ol3.PROJECTION[value.toUpperCase()];
        if (typeof opts === 'object' && typeof opts['start'] === 'number' &&
            opts['start'] >= 0 && typeof opts['end'] === 'number' &&
            opts['end'] >= 0 && opts['end'] >= opts['start']) {
                this.projection_opts_ =
                    {start: opts['start'], end: opts['end']};
        } else this.projection_opts_ = null;
        this.forceRender();
     } catch(not_found) {}
}

/**
 * Sets the image model (color or gray)
 * Acceptable values are "g", "c", "greyscale" or "color"
 *
 * @param {string} value a string indicating the image model
 */
ome.ol3.source.Image.prototype.setImageModel = function(value) {
    if (typeof value !== 'string' || value.length === 0 ||
        (value.toLowerCase() !== 'greyscale' &&
         value.toLowerCase() !== 'color' &&
         value.toLowerCase() !== 'g' &&
         value.toLowerCase() !== 'c')) return;

    this.image_model_ = value[0];
    this.forceRender();
}

/**
 * Modifies the channel value ranges (start, end, color, active)
 * given an index for the  channel in question
 *
 * @param {Array.<Object>} ranges an array of objects with above mentioned props
 * @param {boolean} rerender flag to affect rerender (defaults to true)
 */
ome.ol3.source.Image.prototype.changeChannelRange = function(ranges, rerender) {
    if (!ome.ol3.utils.Misc.isArray(ranges)) return;

    for (var r in ranges) {
        var range = ranges[r];

        // first sanity checks
        if (typeof range !== 'object' ||
            typeof range['index'] !== 'number' ||
            range['index'] < 0 ||
            range['index'] >= this.channels_info_.length ||
            typeof range['start'] !== 'number' ||
            typeof range['end'] !== 'number') continue;

        var channel_index = range['index'];
        this.channels_info_[channel_index]['start'] = range['start'];
        this.channels_info_[channel_index]['end'] = range['end'];

        // second sanity check for optional color and inverted setting
        // cannot do much more to accomodate lookup table strings
        if (typeof range['color'] === 'string' && range['color'].length !== 0)
            this.channels_info_[channel_index]['color'] = range['color'];
        if (typeof range['inverted'] === 'boolean')
            this.channels_info_[channel_index]['inverted'] = range['inverted'];

        // third sanity check for optional act setting
        if (typeof range['active'] === 'boolean')
        this.channels_info_[channel_index]['active'] = range['active'];
    }

    rerender = typeof rerender !== 'boolean' ? true : rerender;
    if (rerender) this.forceRender();
}

/**
 * Captures the image settings
 *
 * @return {object} an object populated with the channel_info, model and projection
*/
ome.ol3.source.Image.prototype.captureImageSettings = function() {
    var ret = {
        'projection' :
            this.image_projection_ === ome.ol3.PROJECTION['INTMAX'] ?
                (this.image_projection_ + '|' + this.projection_opts_.start +
                ':' + this.projection_opts_.end) : this.image_projection_,
        'model' : this.image_model_,
        'channels' : [],
        'time' : this.time_,
        'plane' : this.plane_
    };

    // loop over channels and add them
    for (var c in this.channels_info_) {
        var chan = this.channels_info_[c];
        var chanSnap = {
            "active" : chan['active'],
            "color" : chan['color'],
            "window" : {
                "min" : chan['min'],
                "max" : chan['max'],
                "start" : chan['start'],
                "end" : chan['end']
            }
        };
        if (typeof chan['inverted'] === 'boolean')
            chanSnap['inverted'] = chan['inverted'];
        ret['channels'].push(chanSnap);
    }

    return ret;
}

/**
 * Returns the post tile function with signature: function(ol.Tile, string)
 *
 * @return {ol.TileLoadFunctionType|null} the post tile hook
 */
ome.ol3.source.Image.prototype.getPostTileLoadFunction = function() {
    return this.postTileLoadFunction_;
}

/**
 * Sets a post tile load hook which can be used to work on the image data
 * such as the following:
 *
 * <pre>
 * function(image) {
 *         var context = this.getRenderedTileAsContext(image);
 *         if (context == null) return null;
 *
 *        var imageData =
 *            context.getImageData(0,0, context.canvas.width, context.canvas.height);
 *         var data = imageData.data;
 *         for (var i = 0, ii = data.length; i < ii; i++) {
 *             var avg = (data[i*4] + data[i*4+1] + data[i*4+2]) /3;
 *            data[i*4] = avg;
 *            data[i*4+1] = avg + 30;
 *            data[i*4+2] = avg;
 *        }
 *         context.putImageData(imageData, 0, 0);
 *        return context.canvas
 *}
 *</pre>
 *
 * @param {ol.TileLoadFunctionType} func the post tile load function
 *    with signature: function(tile) {}
 */
ome.ol3.source.Image.prototype.setPostTileLoadFunction = function(func) {
    if (typeof(func) !== 'function') return;
    this.postTileLoadFunction_ =  func;
    this.forceRender();
}

/**
 * Removes the post tiling function, forcing a rerender of the layers
 */
ome.ol3.source.Image.prototype.clearPostTileLoadFunction = function() {
    this.postTileLoadFunction_ =  null;
    this.forceRender();
}

/**
 * Forces a rerendering of the layers
 *
 * @param {boolean} clearCache empties the tile cache if true
 * @private
 */
ome.ol3.source.Image.prototype.forceRender = function(clearCache) {
    try {
        // if we didn't get a flag we clear the cache for tiled sources only
        if (typeof clearCache !== 'boolean')
            clearCache = this.use_tiled_retrieval_;

        if (clearCache) this.tileCache.clear();
        else this.cache_version_++;
        this.changed();
    } catch(canHappen) {}
}

/**
 * Watches the render status by setting up a post render event once
 * and registering the appropriate tile load listeners
 *
 * @param {ol.Map} viewer a map reference for postrender
 * @param {boolean} stopOnTileLoadError we don't continue watching the load
 *                      progress if we experience tile load errors,
 *                      defaults to false
 * @return {boolean} true if the watch has been started, false otherwise
 */
ome.ol3.source.Image.prototype.watchRenderStatus =
    function(viewer,stopOnTileLoadError) {
        if (this.render_watch_ !== null) return false;

        if (typeof stopOnTileLoadError !== 'boolean')
            stopOnTileLoadError = false;

        var tilesToBeLoaded = 0;
        var tilesLoaded = 0;

        this.render_watch_ =
            viewer.once("postrender",
            function(event) {
                // register tile listeners to keep track of tile load status
                var incToBeLoaded = function(event) {++tilesToBeLoaded;};
                var checkLoaded = function(event) {
                    ++tilesLoaded;
                    // we are all rendered
                    if (tilesLoaded >= tilesToBeLoaded) {
                        this.un("tileloadstart", incToBeLoaded);
                        this.un("tileloadend", checkLoaded, this);
                        this.un("tileloaderror", checkLoaded, this);
                        this.render_status_ = ome.ol3.RENDER_STATUS.RENDERED;
                        this.render_watch_ = null;
                    }
                };
                var checkError =
                    stopOnTileLoadError ?
                        function(event) {
                            ++tilesLoaded;
                            this.un("tileloadstart", incToBeLoaded);
                            this.un("tileloadend", checkLoaded, this);
                            this.un("tileloaderror", checkError, this);
                            this.render_status_ = ome.ol3.RENDER_STATUS.ERROR;
                            this.render_watch_ = null;
                        } : checkLoaded;

                this.on("tileloadstart", incToBeLoaded);
                this.on("tileloadend", checkLoaded, this);
                this.on("tileloaderror", checkError, this);

                // check if we have tiles loading, otherwise they are in the cache
                // already. to that end we give a delay of 50 millis
                this.render_status_ = ome.ol3.RENDER_STATUS.IN_PROGRESS;
                setTimeout(
                    function() {
                        if (tilesToBeLoaded === 0) {
                            this.un("tileloadstart", incToBeLoaded);
                            this.un("tileloadend", checkLoaded, this);
                            this.un("tileloaderror", checkError, this);
                            this.render_status_ = ome.ol3.RENDER_STATUS.NOT_WATCHED;
                            this.render_watch_ = null;
                        };
                    }.bind(this), 50);
            }, this);
        return true;
}

/**
 * Returns the render status, resetting to not watched
 *
 * @params {boolean} reset if true we reset to NOT_WATCHED
 * @return {ome.ol3.RENDER_STATUS} the render status
 */
ome.ol3.source.Image.prototype.getRenderStatus = function(reset) {
    if (typeof reset !== 'boolean') reset = false;

    var ret = this.render_status_;
    if (reset) this.render_status_ = ome.ol3.RENDER_STATUS.NOT_WATCHED;

    return ret;
}


/**
 * Clean up
 */
ome.ol3.source.Image.prototype.disposeInternal = function() {
    if (this.tileCache instanceof ol.structs.LRUCache) this.tileCache.clear();
    this.channels_info_ = [];
};


goog.exportProperty(
    ome.ol3.source.Image.prototype,
    'getWidth',
    ome.ol3.source.Image.prototype.getWidth);

goog.exportProperty(
    ome.ol3.source.Image.prototype,
    'getHeight',
    ome.ol3.source.Image.prototype.getHeight);

goog.exportProperty(
    ome.ol3.source.Image.prototype,
    'getPlane',
    ome.ol3.source.Image.prototype.getPlane);

goog.exportProperty(
    ome.ol3.source.Image.prototype,
    'setPlane',
    ome.ol3.source.Image.prototype.setPlane);

goog.exportProperty(
    ome.ol3.source.Image.prototype,
    'getTime',
    ome.ol3.source.Image.prototype.getTime);

goog.exportProperty(
    ome.ol3.source.Image.prototype,
    'setTime',
    ome.ol3.source.Image.prototype.setTime);

goog.exportProperty(
    ome.ol3.source.Image.prototype,
    'getChannels',
    ome.ol3.source.Image.prototype.getChannels);

goog.exportProperty(
    ome.ol3.source.Image.prototype,
    'setChannels',
    ome.ol3.source.Image.prototype.setChannels);<|MERGE_RESOLUTION|>--- conflicted
+++ resolved
@@ -247,12 +247,8 @@
                     (-tileCoord[2]-1) + ',' + this.tileGrid.tileSize_[0] +
                     ',' + this.tileGrid.tileSize_[1] + '&';
             }
-<<<<<<< HEAD
-
-            // maps parameter (incl. reverse intensity)
-=======
+
             // maps parameter (incl. inverted)
->>>>>>> f23fb6b7
             var maps = [];
             // add channel param
             url += 'c=';
