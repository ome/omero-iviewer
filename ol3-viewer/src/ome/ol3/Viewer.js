//
// Copyright (C) 2017 University of Dundee & Open Microscopy Environment.
// All rights reserved.
//
// This program is free software: you can redistribute it and/or modify
// it under the terms of the GNU Affero General Public License as
// published by the Free Software Foundation, either version 3 of the
// License, or (at your option) any later version.
//
// This program is distributed in the hope that it will be useful,
// but WITHOUT ANY WARRANTY; without even the implied warranty of
// MERCHANTABILITY or FITNESS FOR A PARTICULAR PURPOSE.  See the
// GNU Affero General Public License for more details.
//
// You should have received a copy of the GNU Affero General Public License
// along with this program.  If not, see <http://www.gnu.org/licenses/>.
//

goog.provide('ome.ol3.Viewer');

goog.require('ol.Object');
goog.require('ol.events');
goog.require('ol.Collection');
goog.require('ol.proj.Projection');
goog.require('ol.layer.Tile');
goog.require('ol.View');
goog.require('ol.PluggableMap');

/**
 * @classdesc
 * ome.ol3.Viewer is the central object to view images served by the Omero Server.
 * In its simplest form it takes an id to display the associated image:
 *
 * <pre>
 * var omeImgViewer = new ome.ol3.Viewer(1);
 * </pre>
 *
 * The constructor takes an object as its second parameter to set further options.
 * You can override the server location (server) which by default is relative (same origin)
 * as well as the html element which contains the viewer (default: 'ome_ol3_viewer')
 * Furthermore you can hand in an EventBus instance to publish/subscribe to
 * events for other ui components
 *
 * e.g.
 * <pre>
 * var omeImgViewer = new ome.ol3.Viewer(1
 *    { eventbus: eventbus_instance,
 *      server: 'https://myomeroserver',
 *      initParams : {'m' : 'c'},
 *      container: 'somedivsid'});
 *</pre>
 *
 * Moreover, by default the viewer does not add any controls to the viewer.
 * As far as interactions go, the only ones enabled, by default, are pan & zoom.
 *
 * The controls and interactions can be set programmatically by calling the respective methods,
 * such as:
 *<pre>
 * omeImgViewer.addControl("fullscreen");
 * omeImgViewer.addInteraction("draw");
 *</pre>
 *
 * @constructor
 * @extends {ol.Object}
 *
 * @param {number} id an image id
 * @param {Object.<string, *>=} options additional properties (optional)
 */
ome.ol3.Viewer = function(id, options) {
    goog.base(this);

    var opts = options || {};

    /**
     * the image id
     *
     * @type {number}
     * @private
     */
    this.id_ = id || -1;
    try {
        this.id_ = parseInt(this.id_);
    } catch(not_a_number) {
        id = -1;
    }

    /**
     * an omero server address given as a fully qualified address
     * https://some_host:[some_port]
     *
     * if not supplied we use relative to what our location is which is the best
     * solution for same origin anyhow.
     *
     * after input sanitization we end up with a server info object
     *
     * @type {Object}
     * @private
     */
    this.server_ = ome.ol3.utils.Net.checkAndSanitizeServerAddress(opts['server'] || "");

    /**
     * some initial values/parameters for channel, model and projection (optional)
     *
     * @type {Object}
     * @private
     */
    this.initParams_ = opts['initParams'] || {};

    /**
     * a list of (possibly prefixed) uris for lookup
     * @type {Object}
     * @private
     */
    this.prefixed_uris_ = {};
    this.readPrefixedUris(this.initParams_);

    /**
     * because of async wait until map has been instatiated, an addRegions call
     * might not be able to execute successfully. this flag tells us so that
     * we can make one once the map initialization has finished
     * @type {boolean}
     * @private
     */
     this.tried_regions_ = false;

    /**
     * any handed in regions data when we tried the regions (see tried_regions_)
     * @type {Array.<Object>}
     * @private
     */
     this.tried_regions_data_ = false;

    /**
     * the viewer's sync group
     * @type {string|null}
     * @private
     */
     this.sync_group_ = null;

    /**
     * a flag that's only relevant if the server is not same orgin.
     * then we have to go different ways to redirect the user to the server login.
     * this flag reminds us if we've done so or still need to do so, i.e. if we
     * have a supposed session or not.
     *
     * @type {boolean}
     * @private
     */
     this.haveMadeCrossOriginLogin_ =
         ome.ol3.utils.Net.isSameOrigin(this.server_) ? true : false;
    if (!this.haveMadeCrossOriginLogin_ &&
        window['location']['href'].indexOf("haveMadeCrossOriginLogin_") !== -1)
        this.haveMadeCrossOriginLogin_ = true;

    /**
     * the id of the element serving as the container for the viewer
     * @type {string}
     * @private
     */
    this.container_ = "ome-viewer";
    if (typeof(opts['container']) === 'string')
        this.container_ = opts['container'];

    /**
     * the associated image information as retrieved from the omero server
     * @type {Object}
     * @private
     */
    this.image_info_ = typeof opts['data'] === 'object' ? opts['data'] : null;

    /**
     * the associated OmeroRegions object
     * @type {ome.ol3.source.Regions}
     * @private
     */
    this.regions_ = null;

    /**
     * the 'viewer state', i.e. the controls and interactions that were added
     * the items in the map have the following layout
     * <pre>
     *  "key" : { type : "interaction/control", ref : reference_to_instance}
     * </pre>
     *
     * IMPORTANT:
     * <ul>
     * <li>The key has to be the same as in {@link ome.ol3.AVAILABLE_VIEWER_INTERACTIONS} or
     * {@link ome.ol3.AVAILABLE_VIEWER_CONTROLS}</li>
     * <li>The type has to be: 'interaction' or 'control'</li>
     * <li>The reference has to exist so that the component can be individually unregistered</li>
     * </ul>
     *
     * @type {Object}
     * @private
     */
    this.viewerState_ = {};

    /**
     * the viewer instance
     *
     * @type {ol.PluggableMap}
     * @private
     */
    this.viewer_ = null;

    /**
     * an EventBus instance
     *
     * @type {EventBus}
     * @private
     */
    this.eventbus_ =
        typeof opts['eventbus'] === 'object' &&
        typeof  opts['eventbus']['publish'] === 'function' ?
        opts['eventbus'] : null;

    /**
     * a flag to indicate the no events should be sent
     *
     * @type {boolean}
     * @private
     */
    this.prevent_event_notification_ = false;

    /**
     * Checks whether a given omero server version is supported.
     * It is if the given server version is equal or greater to the
     * presently used omero server.
     * The given version is accepted in 2 notations:
     * - a three digit number (omitting the dots)
     * - a string (including dots or not)
     *
     * @function
     * @param {string|number} version the minimal version to check against
     * @return {boolean} true if the given version is suppored, false otherwise
     */
    this.supportsOmeroServerVersion = function(version) {
        if (typeof version === 'number') {
            version = '' + version;
        } else if (typeof version !== 'string') return false;

        // strip off dots and check length
        version = parseInt(version.replace(/[.]/g, ""));
        if (isNaN(version) || ('' + version).length !== 3) return false;

        // check against actual version
        actual_version =
            this.getInitialRequestParam(ome.ol3.REQUEST_PARAMS.OMERO_VERSION);
        if (typeof actual_version !== 'string') return false;
        actual_version = parseInt(actual_version.replace(/[.]/g, ""));
        if (isNaN(actual_version)) return false;

        return actual_version >= version;
    }

    /**
     * The initialization function performs the following steps:
     * 1. Request image data as json (if not handed in)
     * 2. Store the image data internally (if not handed in)
     * 3. Bootstrap ol3 map (and associated objects such as view, controls, etc)
     *
     * Note: Step 3 happens asynchroniously (if data had to be fetched via ajax)
     *
     * @function
     * @param {Object} scope the java script context
     * @param {?function} postSuccessHook an optional post success handler
     * @param {?function} initHook an optional initialization handler
     * @private
     */
    this.initialize_ = function(scope, postSuccessHook, initHook) {
        // can happen if we instantitate the viewer without id
        if (scope.id_ < 0) return;

        // use handed in image info instead of requesting it
        if (scope.image_info_ !== null) {
            scope.bootstrapOpenLayers(postSuccessHook, initHook);
            return;
        }

        // the success handler instantiates the open layers map and controls
        var success = function(data) {
            if (typeof(data) === 'string') {
                try {
                    data = JSON.parse(data);
                } catch(parseError) {
                    console.error("Failed to parse json response!");
                }
            }
            if (typeof(data) !== 'object') {
                console.error("Image Request did not receive proper response!");
                return;
             }
             // store response internally to be able to work with it later
             scope.image_info_ = data;

             // delegate
             scope.bootstrapOpenLayers(postSuccessHook, initHook);
        };

        // define request settings
        var reqParams = {
            "server" : scope.getServer(),
            "uri" : scope.getPrefixedURI(ome.ol3.WEBGATEWAY) +
                '/imgData/' + scope.id_,
            "jsonp" : true, // this will only count if we are cross-domain
            "success" : success,
            "error" : function(error) {
                console.error("Error retrieving image info for id: " +
                    scope.id_ +
                    ((error && error.length > 0) ? (" => " + error) : ""));
            }
        };

        // send request
        ome.ol3.utils.Net.sendRequest(reqParams);
    };

    // execute initialization function
    // for cross domain we check whether we need to have a login made, otherwise
    // we redirect to there ...
    if (ome.ol3.utils.Net.isSameOrigin(this.server_) || this.haveMadeCrossOriginLogin_) {
        this.initialize_(this);
    } else ome.ol3.utils.Net.makeCrossDomainLoginRedirect(this.server_);
};
goog.inherits(ome.ol3.Viewer, ol.Object);

/**
 * Bootstraps the Openlayers components
 * e.g. view, projection, map and any controls/interactions used
 *
 * @function
 * @param {?function} postSuccessHook an optional post success handler
 * @param {?function} initHook an optional initialization handler
 * @private
 */
ome.ol3.Viewer.prototype.bootstrapOpenLayers = function(postSuccessHook, initHook) {
    if (typeof(this.image_info_['size']) === 'undefined') {
       console.error("Image Info does not contain size info!");
       return;
    }

    // we might need to run some initialization handler after we have
    // received the json respone.
    if (typeof initHook === 'function') initHook.call(this);

    /*
    * get dimensions of image: width,height, z, t and c sizes,
    * as well as zoom levels for pyramids
    * for openlayers we gotta prepare the resolutions
    * as 1 / res and reverse the order
    */
    var zoomLevelScaling = null;
    var dims = this.image_info_['size'];
    if (this.image_info_['zoomLevelScaling']) {
       var tmp = [];
       for (var r in this.image_info_['zoomLevelScaling'])
           tmp.push(1 / this.image_info_['zoomLevelScaling'][r]);
       zoomLevelScaling = tmp.reverse();
    }
    var zoom= zoomLevelScaling ? zoomLevelScaling.length : -1;

    // get the initial projection
    var initialProjection =
       this.getInitialRequestParam(
           ome.ol3.REQUEST_PARAMS.PROJECTION);
    var parsedInitialProjection =
        ome.ol3.utils.Misc.parseProjectionParameter(
            initialProjection !== null ?
                initialProjection.toLowerCase() :
                this.image_info_['rdefs']['projection']);
    initialProjection = parsedInitialProjection.projection;

    // get the initial model (color/greyscale)
    var initialModel =
       this.getInitialRequestParam(ome.ol3.REQUEST_PARAMS.MODEL);
    initialModel =
      initialModel !== null ? initialModel :
          this.image_info_['rdefs']['model']
    var lowerCaseModel = initialModel.toLowerCase()[0];
    switch (lowerCaseModel) {
       case 'c': initialModel = 'color'; break;
       case 'g': initialModel = 'greyscale'; break;
       default: initialModel = 'color';
    };

    // determine the center
    var imgCenter = [dims['width'] / 2, -dims['height'] / 2];
    // pixel size
    var pixelSize =
       typeof this.image_info_['pixel_size'] === "object" &&
       typeof this.image_info_['pixel_size']['x'] === "number" ?
           this.image_info_['pixel_size']['x'] : null;

    // instantiate a pixel projection for omero data
    var proj = new ol.proj.Projection({
        code: 'OMERO',
        units: 'pixels',
        extent: [0, 0, dims['width'], dims['height']],
        metersPerUnit : pixelSize
    });

    // we might have some requested defaults
    var initialTime =
       this.getInitialRequestParam(ome.ol3.REQUEST_PARAMS.TIME);
    initialTime =
       initialTime !== null ? (parseInt(initialTime)-1) :
       this.image_info_['rdefs']['defaultT'];
    if (initialTime < 0) initialTime = 0;
    if (initialTime >= dims.t) initialTime =  dims.t-1;
    var initialPlane =
       this.getInitialRequestParam(ome.ol3.REQUEST_PARAMS.PLANE);
    initialPlane =
       initialPlane !== null ? (parseInt(initialPlane)-1) :
           this.image_info_['rdefs']['defaultZ'];
    if (initialPlane < 0) initialPlane = 0;
    if (initialPlane >= dims.z) initialPlane =  dims.z-1;
    var initialCenterX =
       this.getInitialRequestParam(ome.ol3.REQUEST_PARAMS.CENTER_X);
    var initialCenterY =
       this.getInitialRequestParam(ome.ol3.REQUEST_PARAMS.CENTER_Y);
    if (initialCenterX && !isNaN(parseFloat(initialCenterX)) &&
       initialCenterY && !isNaN(parseFloat(initialCenterY))) {
       initialCenterX = parseFloat(initialCenterX);
       initialCenterY = parseFloat(initialCenterY);
       if (initialCenterY > 0) initialCenterY = -initialCenterY;
       if (initialCenterX >=0 && initialCenterX <= dims['width'] &&
           -initialCenterY >=0 && -initialCenterX <= dims['height'])
       imgCenter = [initialCenterX, initialCenterY];
    }
    var initialChannels =
       this.getInitialRequestParam(ome.ol3.REQUEST_PARAMS.CHANNELS);
    var initialMaps =
       this.getInitialRequestParam(ome.ol3.REQUEST_PARAMS.MAPS);
    initialChannels =
       ome.ol3.utils.Misc.parseChannelParameters(
           initialChannels, initialMaps);

    // copy needed channels info
    var channels = [];
    for (var c in this.image_info_['channels']) {
       var oldC = this.image_info_['channels'][c];
       var newC = {
           "active" : oldC['active'],
           "label" : typeof oldC['label'] === 'string' ? oldC['label'] : c,
           "color" :
               typeof oldC['lut'] === 'string' &&
               oldC['lut'].length > 0 ? oldC['lut'] : oldC['color'],
           "min" : oldC['window']['min'],
           "max" : oldC['window']['max'],
           "start" : oldC['window']['start'],
           "end" : oldC['window']['end']
       };
       if (typeof oldC['inverted'] === 'boolean')
           newC['inverted'] = oldC['inverted'];
       channels.push(newC);
    }

    var isTiled =
        typeof this.image_info_['tiles'] === 'boolean' &&
            this.image_info_['tiles'];
    // create an OmeroImage source
    var source = new ome.ol3.source.Image({
       server : this.getServer(),
       uri : this.getPrefixedURI(ome.ol3.WEBGATEWAY),
       image: this.id_,
       width: dims['width'],
       height: dims['height'],
       plane: initialPlane,
       time: initialTime,
       channels: channels,
       resolutions: zoom > 1 ? zoomLevelScaling : [1],
       img_proj:  parsedInitialProjection,
       img_model:  initialModel,
       tiled: isTiled,
       tile_size: isTiled && this.supportsOmeroServerVersion("5.4.4") ?
            ome.ol3.DEFAULT_TILE_DIMS :
                this.image_info_['tile_size'] ?
                    this.image_info_['tile_size'] : null
    });
    source.changeChannelRange(initialChannels, false);

    var actualZoom = zoom > 1 ? zoomLevelScaling[0] : 1;
    var initialZoom =
       this.getInitialRequestParam(ome.ol3.REQUEST_PARAMS.ZOOM);
    var possibleResolutions =
       ome.ol3.utils.Misc.prepareResolutions(zoomLevelScaling);
    if (initialZoom && !isNaN(parseFloat(initialZoom))) {
       initialZoom = (1 / (parseFloat(initialZoom) / 100));
       var posLen = possibleResolutions.length;
       if (posLen > 1) {
           if (initialZoom >= possibleResolutions[0])
               actualZoom = possibleResolutions[0];
           else if (initialZoom <= possibleResolutions[posLen-1])
               actualZoom = possibleResolutions[posLen-1];
           else {
               // find nearest resolution
               for (var r=0;r<posLen-1;r++) {
                   if (initialZoom < possibleResolutions[r+1])
                       continue;
                   var d1 =
                       Math.abs(possibleResolutions[r] - initialZoom);
                   var d2 =
                       Math.abs(possibleResolutions[r+1] - initialZoom);
                   if (d1 < d2)
                       actualZoom = possibleResolutions[r];
                   else actualZoom = possibleResolutions[r+1];
                   break;
               }
           }
       } else actualZoom = 1;
    }

    // we need a View object for the map
    var view = new ol.View({
       projection: proj,
       center: imgCenter,
       extent: [0, -dims['height'], dims['width'], 0],
       resolutions : possibleResolutions,
       resolution : actualZoom,
       maxZoom: possibleResolutions.length-1
    });

    // we have a need to keep a list & reference of the controls
    // and interactions registered, therefore we need to take a
    // slighlty longer route to add them to the map
    var defaultInteractions = ome.ol3.defaultInteractions();
    var interactions = new ol.Collection();
    for (var inter in defaultInteractions) {
       interactions.push(defaultInteractions[inter]['ref']);
       this.viewerState_[inter] = defaultInteractions[inter];
    }
    var defaultControls = ome.ol3.defaultControls();
    var controls = new ol.Collection();
    for (var contr in defaultControls) {
       controls.push(defaultControls[contr]['ref']);
       this.viewerState_[contr] = defaultControls[contr];
    }

    // finally construct the open layers map object
    this.viewer_ = new ol.PluggableMap({
       logo: false,
       controls: controls,
       interactions:  interactions,
       layers: [new ol.layer.Tile({source: source})],
       target: this.container_,
       view: view
    });

    // enable bird's eye view
    var birdsEyeOptions = {
        'url': this.getPrefixedURI(ome.ol3.WEBGATEWAY) +
                    '/render_thumbnail/' + this.id_,
        'size': [dims['width'], dims['height']],
        'collapsed': !source.use_tiled_retrieval_
    };
    this.addControl('birdseye', birdsEyeOptions);
    // tweak source element for fullscreen to include dim sliders (iviewer only)
    var targetId = this.getTargetId();
    var viewerFrame = targetId ? document.getElementById(targetId) : null;
    if (targetId && viewerFrame) {
        this.viewerState_["fullscreen"]['ref'].source_ = viewerFrame;
        this.viewerState_["dragPan"]['ref'].condition_ =
            function(e) {
                // ignore right clicks (from context)
                return ol.events.condition.noModifierKeys(e) &&
                    ol.events.condition.primaryAction(e);
            };
    }
    // enable scalebar by default
    this.toggleScaleBar(true);
    // enable intensity control
    this.toggleIntensityControl(true);

    // helper to broadcast a viewer interaction (zoom and drag)
    var notifyAboutViewerInteraction = function(viewer) {
        ome.ol3.utils.Misc.sendEventNotification(
            viewer, "IMAGE_VIEWER_INTERACTION", viewer.getViewParameters());
    };

    // listens to resolution changes
    this.onViewResolutionListener =
       ol.events.listen( // register a resolution handler for zoom display
           this.viewer_.getView(), "change:resolution",
           function(event) {
               this.displayResolutionInPercent();
               if (this.eventbus_) notifyAboutViewerInteraction(this);
           }, this);
    this.displayResolutionInPercent();
    // listen to rotation changes
    this.onViewRotationListener =
        ol.events.listen(
            this.viewer_.getView(), "change:rotation",
            function(event) {
                var regions = this.getRegions();
                if (regions) regions.changed();
                if (this.eventbus_) notifyAboutViewerInteraction(this);
            }, this);

    // this is for work that needs to be done after,
    // e.g we have just switched images
    // because of the asynchronious nature of the initialization
    // we need to do this here
    if (typeof(postSuccessHook) === 'function')
       postSuccessHook.call(this);

    if (this.tried_regions) this.addRegions();

    if (this.eventbus_) {
       // an endMove listener to publish move events
       this.onEndMoveListener =
           ol.events.listen(
               this.viewer_, ol.MapEventType.MOVEEND,
               function(event) {
                   notifyAboutViewerInteraction(this);
               }, this);
    }
}

/**
 * Shows the viewer
 */
ome.ol3.Viewer.prototype.show = function() {
    var viewerElement = document.getElementById(this.container_);
    if (viewerElement) viewerElement.style.visibility = "visible";
}

/**
 * Hides the viewer
 */
ome.ol3.Viewer.prototype.hide = function() {
    var viewerElement = document.getElementById(this.container_);
    if (viewerElement) viewerElement.style.visibility = "hidden";
}

/**
 * Creates an OmeroRegions instance and stores its reference internally
 * with everything that that entails, i.e. an omero server request for rois.
 *
 * Note, however, that for general drawing ability this method has to be called
 * before any drawing interaction is possible regardless of whether the image
 * has existing rois associated with it or not!
 *
 * Important: Calling this method twice or more times will have no effect if
 * there is a regions instance present already.
 *
 * Note: Because of asynchronous viewer initialization this method can be called
 * at a moment in time that the viewer has not been fully initialized in which
 * case we make a note (flag: tried_regions_) and remember any handed in
 * regions data which will be picked up at the end of the initialization process
 * when the tried_regions_ flag is checked.
 *
 * Should you want to hide the regions, once created, call:
 * [setRegionsVisibility]{@link ome.ol3.Viewer#setRegionsVisibility} passing in: false
 *
 * If, indeed, you wish to remove the regions layer use:
 * [removeRegions]{@link ome.ol3.Viewer#removeRegions} but bear in mind that this requires a call to
 * [addRegions]{@link ome.ol3.Viewer#addRegions} again if you want it back which is more expensive
 * than toggling visibility
 *
 * @param {Array=} data regions data (optional)
 */
ome.ol3.Viewer.prototype.addRegions = function(data) {
    // without a map, no need for a regions overlay...
    if (!(this.viewer_ instanceof ol.PluggableMap)) {
        this.tried_regions_ = true;
        if (ome.ol3.utils.Misc.isArray(data))
            this.tried_regions_data_ = data;
        return;
    }
    this.tried_regions_ = false;
    this.tried_regions_data_ = null;
    if (this.regions_ instanceof ome.ol3.source.Regions) return;

    var options = {};
    if (data) options['data'] = data;
    this.regions_ = new ome.ol3.source.Regions(this, options);

    // add a vector layer with the regions
    if (this.regions_) {
        this.viewer_.addLayer(new ol.layer.Vector({source : this.regions_}));
        // enable roi selection by default,
        // as well as modify and translate
        this.regions_.setModes(
            [ome.ol3.REGIONS_MODE['SELECT'],
             ome.ol3.REGIONS_MODE['MODIFY'],
             ome.ol3.REGIONS_MODE['TRANSLATE']]);
    }
}

/**
 * Toggles the visibility of the regions/layer.
 * If a non-empty array of rois is handed in, only the listed regions will be affected,
 * otherwise the entire layer
 *
 * @param {boolean} visible visibitily flag (true for visible)
 * @param {Array<string>} roi_shape_ids a list of string ids of the form: roi_id:shape_id
 */
ome.ol3.Viewer.prototype.setRegionsVisibility = function(visible, roi_shape_ids) {
    // without a regions layer there will be no regions to hide...
    var regionsLayer = this.getRegionsLayer();
    if (regionsLayer) {
        var flag = visible || false;

        if (!ome.ol3.utils.Misc.isArray(roi_shape_ids) || roi_shape_ids.length === 0)
            regionsLayer.setVisible(flag);
        else
            this.getRegions().setProperty(roi_shape_ids, "visible", flag);
    }
}

/**
 * Toggles the visibility of the regions/layer.
 * If a non-empty array of rois is handed in, only the listed regions will be affected,
 * otherwise the entire layer
 *
 * @param {boolean} flag if true we are displaying the text (if there), otherwise no
 */
ome.ol3.Viewer.prototype.showShapeComments = function(flag) {
    // without a regions layer there will be no regions to hide...
    var regions = this.getRegions();
    if (regions && typeof flag === 'boolean') {
        regions.show_comments_ = flag;
        regions.changed();
    }
}

/**
 * Marks given shapes as selected, clearing any previously selected if clear flag
 * is set. Optionally the view centers on a given shape.
 *
 * @param {Array<string>} roi_shape_ids list in roi_id:shape_id notation
 * @param {boolean} selected flag whether we should (de)select the rois
 * @param {boolean} clear flag whether we should clear existing selection beforehand
 * @param {string|null} center the id of the shape to center on or null
 */
ome.ol3.Viewer.prototype.selectShapes = function(
    roi_shape_ids, selected, clear, center) {
    // without a regions layer there will be no select of regions ...
    var regions = this.getRegions();
    if (regions === null || regions.select_ === null) return;

    if (typeof clear === 'boolean' && clear) regions.select_.clearSelection();
    regions.setProperty(roi_shape_ids, "selected", selected);

    if (typeof center === 'string' &&
        typeof regions.idIndex_[center] === 'object')
            this.centerOnGeometry(regions.idIndex_[center].getGeometry());
}

/**
 * Marks given shapes as selected. The center flag is only considered if we
 * have a single shape only
 *
 * @param {Array<string>} roi_shape_ids list in roi_id:shape_id notation
 * @param {boolean} undo if true we roll back, default: false
 * @param {function=} callback a success handler
 */
ome.ol3.Viewer.prototype.deleteShapes = function(roi_shape_ids, undo, callback) {
    // without a regions layer there will be no select of regions ...
    var regions = this.getRegions();
    if (regions === null) return;

    regions.setProperty(
        roi_shape_ids, "state",
        typeof undo === 'boolean' && undo ?
            ome.ol3.REGIONS_STATE.ROLLBACK : ome.ol3.REGIONS_STATE.REMOVED,
        typeof callback === 'function' ? callback : null);
}

/**
 * Centers view on the middle of a geometry
 * optionally zooming in on a given resolution
 *
 * @param {ol.geom.Geometry} geometry the geometry
 * @param {number=} resolution the resolution to zoom in on
 */
ome.ol3.Viewer.prototype.centerOnGeometry = function(geometry, resolution) {
    if (!(geometry instanceof ol.geom.Geometry)) return;

    // only center if we don't intersect the viewport
    if (ol.extent.intersects(
            geometry.getExtent(),
            this.viewer_.getView().calculateExtent())) return;

    // use given resolution for zoom
    if (typeof resolution === 'number' && !isNaN(resolution)) {
        var constrainedResolution =
            this.viewer_.getView().constrainResolution(resolution);
        if (typeof constrainedResolution === 'number')
            this.viewer_.getView().setResolution(constrainedResolution);
    }

    // center (taking into account potential rotation)
    var rot = this.viewer_.getView().getRotation();
    if (geometry.getType() === ol.geom.GeometryType.CIRCLE) {
        var ext = geometry.getExtent();
        geometry = ol.geom.Polygon.fromExtent(ext);
        geometry.rotate(rot, ol.extent.getCenter(ext));
    }
    var coords = geometry.getFlatCoordinates();
    var cosine = Math.cos(-rot);
    var sine = Math.sin(-rot);
    var minRotX = +Infinity;
    var minRotY = +Infinity;
    var maxRotX = -Infinity;
    var maxRotY = -Infinity;
    var stride = geometry.getStride();
    for (var i = 0, ii = coords.length; i < ii; i += stride) {
        var rotX = coords[i] * cosine - coords[i + 1] * sine;
        var rotY = coords[i] * sine + coords[i + 1] * cosine;
        minRotX = Math.min(minRotX, rotX);
        minRotY = Math.min(minRotY, rotY);
        maxRotX = Math.max(maxRotX, rotX);
        maxRotY = Math.max(maxRotY, rotY);
    }
    sine = -sine;
    var centerRotX = (minRotX + maxRotX) / 2;
    var centerRotY = (minRotY + maxRotY) / 2;
    var centerX = centerRotX * cosine - centerRotY * sine;
    var centerY = centerRotY * cosine + centerRotX * sine;
    this.viewer_.getView().setCenter([centerX, centerY]);
}

/**
 * Removes the regions from the viewer which is a multi step procedure
 * that involves destroying the OmeroRegions instance as well as the open
 * layer's vector layer
 *
 */
ome.ol3.Viewer.prototype.removeRegions = function() {
    // without an existing instance no need to destroy it...
    if (this.regions_ instanceof ome.ol3.source.Regions) {
        // reset mode which will automatically deregister interactions
        this.regions_.setModes([ome.ol3.REGIONS_MODE['DEFAULT']]);
        // dispose of the internal OmeroRegions instance
        this.regions_.dispose();
        this.regions_ = null;
    }

    var regionsLayer = this.getRegionsLayer();
    if (regionsLayer) {
        //remove everything down to the image layer
        var len = this.viewer_.getLayers().getLength();
        for (var i=len-1; i > 0;i--) {
            var l = this.viewer_.getLayers().item(i);
            l.setSource(null);
            l.sourceChangeKey_ = null;
            this.viewer_.getLayers().removeAt(i);
        }
    }
}

/**
 * Sets the behavior for text in the regions layer.
 * see: [setRotateText & setScaleText{@link ome.ol3.source.Regions#setRotateText}
 *
 * @param {boolean=} scaleText flag whether text should be scaled with view resolution
 * @param {boolean=} rotateText flag whether text should be rotated with view resolution
 */
ome.ol3.Viewer.prototype.setTextBehaviorForRegions = function(scaleText, rotateText) {
    // without a regions layer there will be no regions to hide...
    if (this.getRegionsLayer()) {
        this.getRegions().setScaleText(scaleText);
        this.getRegions().setRotateText(rotateText);
    }
}

/**
 * Adds an interaction to the viewer.
 * Note: the interaction will only be added if it hasn't been added before
 * Use the key listed here: {@link ome.ol3.AVAILABLE_VIEWER_INTERACTIONS}
 * <p>The version with the second argument can be used to sort of bypass the factory
 * for cases where one wants to hand in an already existing interaction</p>
 *
 * @param {string} key the unique interaction key
 * @param {Object} interaction an object that is an interaction
 */
ome.ol3.Viewer.prototype.addInteraction = function(key, interaction) {
    // if we have no interaction given as the second argument => delegate to the factory
    if (typeof interaction !== 'object' || interaction === null) {
        this.addInteractionOrControl(key, 'interaction', true);
        return;
    }

    // we do have to have the key listed in the AVAILABLE_VIEWER_INTERACTIONS
    var availableInteraction =
        typeof ome.ol3.AVAILABLE_VIEWER_INTERACTIONS[key] === 'object' ?
            ome.ol3.AVAILABLE_VIEWER_INTERACTIONS[key] : null;
    // the given interaction has to also match the clazz
    // of the one registered under that key
    if (availableInteraction == null || !(interaction instanceof availableInteraction['clazz']))
         return;

    // if we don't have an instance in our viewer state, we return
    if (!(this.viewer_ instanceof ol.PluggableMap) || // could be the viewer was not initialized
                (typeof(key) !== 'string')) // key not a string
                    return;

    if (typeof this.viewerState_[key] === 'object')
        return;  // control/interaction already registered

    // now we can safely add the interaction
    this.viewer_.addInteraction(interaction);
    this.viewerState_[key] =
        {"type": 'interaction', "ref": interaction,
        "defaults" : false,
        "links" : []};
}


/**
 * Adds a control to the viewer.
 * Note: the control will only be added if it hasn't been added before
 * Use the key listed here: {@link ome.ol3.AVAILABLE_VIEWER_CONTROLS}
 *
 * @param {string} key the unique control key
 * @param {Object=} options (optional) options for control
 */
ome.ol3.Viewer.prototype.addControl = function(key, options) {
    // delegate
    this.addInteractionOrControl(key, "control", true, options);
}

/**
 * Adds a control/interaction to the viewer. Internal convience method
 *
 * for interaction keys see: {@link ome.ol3.AVAILABLE_VIEWER_INTERACTIONS}
 * for control keys see: {@link ome.ol3.AVAILABLE_VIEWER_CONTROLS}
 *
 * @private
 * @param {string} type whether it's an interaction or a control
 * @param {string} key the unique interaction or control key
 * @param {boolean} descend a flag whether we should follow linked interactions/controls
 * @param {Object=} options (optional) options for control
 */
ome.ol3.Viewer.prototype.addInteractionOrControl = function(key, type, descend, options) {
    if (!(this.viewer_ instanceof ol.PluggableMap) || // could be the viewer was not initialized
        (typeof(key) !== 'string') || // key not a string
        (typeof(type) !== 'string')) return; // type is not a string

    if (typeof this.viewerState_[key] === 'object')
        return;  // control/interaction already registered

    var followLinkedComponents = true;
    if (typeof(descend) === 'boolean')
        followLinkedComponents = descend;

    var componentFound =
        (type === 'control') ?
            (typeof ome.ol3.AVAILABLE_VIEWER_CONTROLS[key] === 'object' ?
                ome.ol3.AVAILABLE_VIEWER_CONTROLS[key] : null) :
            (typeof ome.ol3.AVAILABLE_VIEWER_INTERACTIONS[key] === 'object' ?
                ome.ol3.AVAILABLE_VIEWER_INTERACTIONS[key] : null);
    if (componentFound == null) // interaction/control is not available
        return;

    var Constructor = componentFound['clazz'];
    // add in additional options
    if (typeof options === 'object' &&
        !ome.ol3.utils.Misc.isArray(options)) {
        for (var o in options) {
            componentFound['options'][o] = options[o];
        }
    }
    var newComponent = new Constructor(componentFound['options']);

    if (type === 'control')
        this.viewer_.addControl(newComponent);
    else
        this.viewer_.addInteraction(newComponent);
    this.viewerState_[key] =
        {"type": type, "ref": newComponent,
        "defaults" : componentFound['defaults'],
        "links" : componentFound['links']};

    // because controls have interactions and interactions have controls linked to them
    // we are going to call ourselves again with an IMPORTANT flag that we are not
    // going to continue this way in a cyclic manner!
    if (followLinkedComponents) {
        for (var link in componentFound['links'])
            this.addInteractionOrControl(
                componentFound['links'][link],
                type === 'control' ? 'interaction' : 'control',
                false);
        }
}

/**
 * Removes a control or interaction from the viewer
 * see [AVAILABLE_VIEWER_CONTROLS/AVAILABLE_VIEWER_INTERACTIONS]{@link ome.ol3.AVAILABLE_VIEWER_CONTROLS}
 *
 * @param {string} key the unique interaction or control key
 * @param {boolean} descend a flag whether we should follow linked interactions/controls
 */
ome.ol3.Viewer.prototype.removeInteractionOrControl = function(key, descend) {
    if (!(this.viewer_ instanceof ol.PluggableMap) || // could be the viewer was not initialized
        (typeof(key) !== 'string')) return; // key is not a string

    if (typeof this.viewerState_[key] !== 'object')
        return;  // control/interaction already removed

    var controlOrInteraction = this.viewerState_[key];
    var followLinkedComponents = true;
    if (typeof(descend) === 'boolean')
        followLinkedComponents = descend;

    if (controlOrInteraction['type'] === 'control')
        this.viewer_.getControls().remove(controlOrInteraction['ref']);
    else
        this.viewer_.getInteractions().remove(controlOrInteraction['ref']);
    if (typeof(controlOrInteraction['ref'].disposeInternal) === 'function' &&
                typeof(controlOrInteraction['ref'].dispose) === 'function')
            controlOrInteraction['ref'].dispose();
    delete this.viewerState_[key];

    // because controls have interactions and interactions have controls linked to them
    // we are going to call ourselves again with an IMPORTANT flag that we are not
    // going to continue this way in a cyclic manner!
    if (followLinkedComponents) {
        for (var link in controlOrInteraction['links'])
            this.removeInteractionOrControl(
                controlOrInteraction['links'][link], false);
        }
}

/**
 * Sets the dimension index for the image via the OmeroImage setter.
 * Available dimension keys to be set are: z,t and c
 * See: {@link ome.ol3.DIMENSION_LOOKUP)
 *
 * This function will check whether the value to be set violates the bounds.
 * If so it will 'fail' silently, i.e. not do anything.
 * This error behavior will extend to unrecognized dimension keys or negative
 * index values as well as non array input for channels
 *
 * Check also out the code in: {@link ome.ol3.source.Image}
 *
 * @param {string} key a 'key' denoting the dimension. allowed are z,t and c!
 * @param {Array.<number>} values the value(s)
 */
ome.ol3.Viewer.prototype.setDimensionIndex = function(key, values) {
    // dimension key and values check
    if (typeof(key) !== 'string' || key.length === 0 ||
        !ome.ol3.utils.Misc.isArray(values)) return;

    var lowerCaseKey = key.substr(0,1).toLowerCase();
    var omeroImage = this.getImage();
    var dimLookup =
        typeof ome.ol3.DIMENSION_LOOKUP[lowerCaseKey] === 'object' ?
            ome.ol3.DIMENSION_LOOKUP[lowerCaseKey] : null;
    // image not there, dim key not found or dimension not settable (i.e. width, height)
    if (omeroImage === null || dimLookup == null || !dimLookup['settable'])
        return;

    // do some bounds checking
    var max = 0;
    if (key === 'x') key = 'width'; // use alias
    if (key === 'y') key = 'height'; // use alias
    max = this.image_info_.size[key];
    for (var c in values) {
        if (typeof(values[c]) === 'string')
                values[c] = parseInt(values[c]);
        if (typeof(values[c]) !== 'number' || values[c] < 0)
            return;
        // just in case of the crazy event of floating point
        values[c] = parseInt(values[c]);
        if (values[c] > max)
            return;
    }

    // now call setter
    var setter = "set" + dimLookup['method'];
    try {
        omeroImage[setter](key !== 'c' ? values[0] : values);
    } catch(methodNotDefined) {
        // there is the very remote possibility that the method was not defined
        return;
    }

    // we want to affect a rerender,
    // only clearing the cache for tiled sources and channel changes
    this.affectImageRender(omeroImage.use_tiled_retrieval_ && key === 'c');

    // update regions (if necessary)
    if (this.getRegionsLayer()) this.getRegions().changed();
}

/**
 * Gets the dimension value for the image via the respective OmeroImage getter.
 * Available dimension keys to query are: x,y,z,t and c
 * See: {@link ome.ol3.DIMENSION_LOOKUP)
 *
 * Check also out the code in: {@link OmeroImage}
 *
 * @return {number|null} the present index or null (if an invalid dim key was supplied)
 */
ome.ol3.Viewer.prototype.getDimensionIndex = function(key) {
    if (typeof(key) !== 'string' || key.length === 0) // dimension key checks
        return;
    var lowerCaseKey = key.substr(0,1).toLowerCase();

    var omeroImage = this.getImage();
    if (omeroImage == null) return; // we could be null

    var dimLookup =
        typeof ome.ol3.DIMENSION_LOOKUP[lowerCaseKey] === 'object' ?
            ome.ol3.DIMENSION_LOOKUP[lowerCaseKey] : null;
    if (dimLookup == null) return; // dim key not found

    // now call getter
    var getter = "get" + dimLookup['method'];
    try {
        return omeroImage[getter]();
    } catch(methodNotDefined) {
        // there is the very remote possibility that the method was not defined
        return null;
    }
}

/**
 * Adds a post tile load hook which can be removed again by:
 * {@link removePostTileLoadHook}
 *
 * The function will take one parameter which is the tile that gets handend in
 * by the framework.
 *
 * For more info have a look at:
 * [OmeroImage.setPostTileLoadFunction]{@link ome.ol3.source.Image#setPostTileLoadFunction}
 *
 * @param {ol.TileLoadFunctionType} func a function with signature function(tile) {}
 */
ome.ol3.Viewer.prototype.addPostTileLoadHook = function(func) {
    var omeroImage = this.getImage();
    if (omeroImage) {
        omeroImage.setPostTileLoadFunction(func);
        this.affectImageRender();
    }
}

/**
 * Removes a post tile load hook previously set by:
 * {@link addPostTileLoadHook} *
 */
ome.ol3.Viewer.prototype.removePostTileLoadHook = function() {
    var omeroImage = this.getImage();
    if (omeroImage) {
        omeroImage.clearPostTileLoadFunction();
        this.affectImageRender();
    }
}

/**
 * Internal Method to get to the 'image/tile layer' which will always be the first!
 *
 * @private
 * @return {ol.layer.Tile|null} the open layers tile layer being our image or null
 */
ome.ol3.Viewer.prototype.getImageLayer = function() {
    if (!(this.viewer_ instanceof ol.PluggableMap) || // mandatory viewer presence check
        this.viewer_.getLayers().getLength() == 0) // unfathomable event of layer missing...
        return null;

    return this.viewer_.getLayers().item(0);
}

/**
 * Internal Method to get to the 'regions layer' which will always be the second!
 *
 * @private
 * @return { ol.layer.Vector|null} the open layers vector layer being our regions or null
 */
ome.ol3.Viewer.prototype.getRegionsLayer = function() {
    if (!(this.viewer_ instanceof ol.PluggableMap) || // mandatory viewer presence check
        this.viewer_.getLayers().getLength() < 2) // unfathomable event of layer missing...
        return null;

    return this.viewer_.getLayers().item(this.viewer_.getLayers().getLength()-1);
}

/**
 * Internal convenience method to get to the image source (in open layers terminoloy)
 *
 * @private
 * @return {ome.ol3.source.Image|null} an instance of OmeroImage or null
 */
ome.ol3.Viewer.prototype.getImage = function() {
    // delegate
    var imageLayer = this.getImageLayer();
    if (imageLayer) return imageLayer.getSource();

    return null;
}

/**
 * Internal convenience method to get to the regions vector source (in open layers terminoloy)
 *
 * @private
 * @return {ome.ol3.source.Regions|null} an instance of OmeroRegions or null
 */
ome.ol3.Viewer.prototype.getRegions = function() {
    // delegate
    var regionsLayer = this.getRegionsLayer();
    if (regionsLayer) return regionsLayer.getSource();

    return null;
}

/**
 * Gets the image id
 *
 * @return {number} the image id
 */
ome.ol3.Viewer.prototype.getId = function() {
    return this.id_;
}

/**
 * Returns the (possibly prefixed) uri for a resource
 *
 * @param {string} resource the resource name
 * @return {string|null} the prefixed URI or null (if not found)
 */
ome.ol3.Viewer.prototype.getPrefixedURI = function(resource) {
    if (typeof this.prefixed_uris_[resource] !== 'string') return null;

    var uri = this.prefixed_uris_[resource];
    if (typeof uri === 'string' && uri.length > 1) {
        // check for leading slash and remove trailing one if there...
        var i=uri.length-1;
        while(i>0) {
            if (uri[i] === '/') uri = uri.substring(0,i);
            else break;
            i--;
        }
        if (uri[0] !== '/') uri = '/' + uri;
    }

    return uri;
}

/**
 * Reads (possibly prefixed) uris from the parameters
 *
 * @param {Object} params the parameters handed in
 */
ome.ol3.Viewer.prototype.readPrefixedUris = function(params) {
    if (typeof params !== 'object' || params === null) return;

    for (var uri in ome.ol3.PREFIXED_URIS) {
        var resource = ome.ol3.PREFIXED_URIS[uri];
        if (typeof params[resource] === 'string')
            this.prefixed_uris_[resource] = params[resource];
        else this.prefixed_uris_[resource] = '/' + resource.toLowerCase();
    }
}

/**
 * Gets the server information
 *
 * @return {object} the server information
 */
ome.ol3.Viewer.prototype.getServer = function() {
    return this.server_;
}

/**
 * This method controls the region layer modes for interacting with the shapes.
 * Anything that concerns selection, translation, modification and drawing can
 * be enabled/disable this way.
 *
 * <p>
 * for use see: [OmeroRegions.setModes]{@link ome.ol3.source.Regions#setModes}
 * </p>
 *
 * @param {Array.<number>} modes an array of modes
 * @return {Array.<number>} the present modes set
 */
ome.ol3.Viewer.prototype.setRegionsModes = function(modes) {
    // delegate
    if (this.getRegionsLayer()) {
        this.getRegions().setModes(modes);
        return this.getRegions().present_modes_;
    }

    return [];
}

/**
 * This method generates shapes and adds them to the regions layer
 * It uses {@link ome.ol3.utils.Regions.generateRegions} internally
 *
 * The options argument is optional and can have the following properties:
 * - shape_info => the roi shape definition (omero marshal format)
 * - number => the number of copies that should be generated
 * - position => the position to place the shape(s) or null (random placement)
 * - extent => a bounding box for generation, default: the entire viewport
 * - theDims => a list of dims to attach to
 * - is_compatible => the image size of the originating image was smaller or equal
 * - add_history => determines whether we should add the generation to the history
 * - hist_id => the history id to pass through
 */
ome.ol3.Viewer.prototype.generateShapes = function(shape_info, options) {
    // elementary check if we have a shape definition to generate from,
    // a regions layer to add to and the permission to do so
    if (!this.image_info_['perms']['canAnnotate'] ||
        this.getRegionsLayer() === null ||
        typeof shape_info !== 'object') return;

    if (typeof options !== 'object' || options === null) options = {};
    // the number of copies we want, default is: 1
    var number =
        typeof options['number'] === 'number' && options['number'] > 0  ?
            options['number'] : 1;
    // a position to place the copies or else random will be used
    var position =
        ome.ol3.utils.Misc.isArray(options['position']) &&
        options['position'].length === 2 ?
            this.viewer_.getCoordinateFromPixel(options['position']) : null;
    // a limiting extent (bounding box) in which to place the copies
    // defaults to the entire viewport otherwise
    var extent =
        ome.ol3.utils.Misc.isArray(options['extent']) &&
        options['extent'].length === 4 ?
            options['extent'] : this.getViewExtent();
    // the dims we want to attach the generated shapes to
    var theDims =
        ome.ol3.utils.Misc.isArray(options['theDims']) &&
        options['theDims'].length > 0 ?
            options['theDims'] : [{
                "z" : this.getDimensionIndex('z'),
                "t" : this.getDimensionIndex('t'),
                "c" : -1}];

    // sanity check: we are going to need matching numbers for shapes
    // and associated t/zs for the association loop below to make sense
    var dimLen = theDims.length;
    if (dimLen !== number && dimLen > 1) return;
    var oneToManyRelationShip = dimLen === 1 && number > 1;

    // delegate
    var generatedShapes =
        ome.ol3.utils.Regions.generateRegions(
            shape_info, number, extent, position,
            typeof options['is_compatible'] === 'boolean' &&
                options['is_compatible']);
    // another brief sanity check in case not all shapes were created
    if (generatedShapes === null ||
            (!oneToManyRelationShip &&
             generatedShapes.length !== theDims.length)) return;

    // post generation work
    // update the styling and associate with dimensions
    for (var i=0;i<generatedShapes.length;i++) {
        var f = generatedShapes[i];
        // and associate them to the proper dims
        f['TheZ'] =
            oneToManyRelationShip ? theDims[0]['z'] : theDims[i]['z'];
        f['TheT'] =
            oneToManyRelationShip ? theDims[0]['t'] : theDims[i]['t'];
        var theC =
            oneToManyRelationShip ? theDims[0]['c'] :
                (typeof theDims[i]['c'] === 'number' ?
                    theDims[i]['c'] : -1);
        f['TheC'] = theC;
        // in case we got created in a rotated view
        var res = this.viewer_.getView().getResolution();
        var rot = this.viewer_.getView().getRotation();
        if (f.getGeometry() instanceof ome.ol3.geom.Label && rot !== 0 &&
                !this.getRegions().rotate_text_)
            f.getGeometry().rotate(-rot);
            ome.ol3.utils.Style.updateStyleFunction(f, this.regions_, true);
        // calculate measurements
        this.getRegions().getLengthAndAreaForShape(f, true);
    }
    this.getRegions().addFeatures(generatedShapes);

    // notify about generation
    if (this.eventbus_) {
        var newRegionsObject =
            ome.ol3.utils.Conversion.toJsonObject(
                new ol.Collection(generatedShapes), true);
        if (typeof newRegionsObject !== 'object' ||
            !ome.ol3.utils.Misc.isArray(newRegionsObject['new']) ||
            newRegionsObject['new'].length === 0) return;
        var params = {"shapes": newRegionsObject['new']};
        if (typeof options['hist_id'] === 'number')
            params['hist_id'] = options['hist_id'];
        if (typeof options['add_history'] === 'boolean')
            params['add_history'] =  options['add_history'];

        ome.ol3.utils.Misc.sendEventNotification(
            this, "REGIONS_SHAPE_GENERATED", params, 25);
    }
};

/**
 * Gets the viewport extent in internal coordinates. This method is therefore
 * not suitable for use in {@link ome.ol3.Viewer#generateShapes} !
 *
 * @private
 * @return {ol.Extent|null} an array like this: [minX, minY, maxX, maxY] or null (if no viewer)
 */
ome.ol3.Viewer.prototype.getViewExtent = function() {
    if (!(this.viewer_ instanceof ol.PluggableMap ||
            this.viewer_.getView() === null)) return null;

    return this.viewer_.getView().calculateExtent(this.viewer_.getSize());
}

/**
 * Returns an extent whose coordinates are the smaller of either
 * the viewport or the image bounding box
 *
 * @return {ol.Extent|null} an array like this: [minX, minY, maxX, maxY] or null (if no viewer)
 */
ome.ol3.Viewer.prototype.getSmallestViewExtent = function() {
    var viewport = this.getViewExtent();
    if (viewport === null) return;

    var image_extent = this.viewer_.getView().getProjection().getExtent();
    var smallestExtent = image_extent.slice();
    smallestExtent[1] = -smallestExtent[3];
    smallestExtent[3] = 0;

    if (viewport[0] > image_extent[0]) smallestExtent[0] = viewport[0];
    if (viewport[1] > -image_extent[3]) smallestExtent[1] = viewport[1];
    if (viewport[2] < image_extent[2]) smallestExtent[2] = viewport[2];
    if (viewport[3] < image_extent[1]) smallestExtent[3] = viewport[3];

    return smallestExtent;
}

/**
 * Helper to gather the ol3 features based on an array of given ids
 *
 * @private
 * @param {Array<string>} ids an array of ids (roi_id:shape_id)
 * @return {ol.Collection|null} a collection of features or null
 */
 ome.ol3.Viewer.prototype.getFeatureCollection = function(ids) {
    if (!ome.ol3.utils.Misc.isArray(ids) || ids.length === 0 ||
        this.regions_.idIndex_ === null) return null;

    var col = new ol.Collection();
    for (var id in ids) {
        try {
            var f = this.regions_.idIndex_[ids[id]];
            if (f['state'] === ome.ol3.REGIONS_STATE.REMOVED ||
                f.getGeometry() instanceof ome.ol3.geom.Mask ||
                (typeof f['permissions'] === 'object' &&
                    f['permissions'] !== null &&
                    typeof f['permissions']['canEdit'] === 'boolean' &&
                    !f['permissions']['canEdit'])) continue;
            col.push(f);
        } catch(ignored) {}
    }

    return col;
}

/**
 * Modifies the selected shapes with the given shape info, e.g.
 * <pre>
 * {"type" : "label", Text: 'changed', FontSize: { Value: 15 }, FontStyle: 'italic'}
 * </pre>
 *
 * @param {Object} shape_info the shape info as received from the json
 * @param {Array<string>} ids an array of ids (roi_id:shape_id)
 * @param {function=} callback an optional success handler
 */
 ome.ol3.Viewer.prototype.modifyRegionsStyle =
    function(shape_info, ids, callback) {
        if (!(this.regions_ instanceof ome.ol3.source.Regions) ||
            typeof(shape_info) !== 'object' || shape_info === null) return;

        ome.ol3.utils.Style.modifyStyles(
            shape_info, this.regions_,
            this.getFeatureCollection(ids), callback);
 }

 /**
  * Modifies the selected shapes dimension attachment
  * <pre>
  * {"type" : "label", theT: 0, theZ: -1}
  * </pre>
  *
  * @param {Object} shape_info the shape info as received from the json
  * @param {Array<string>} ids an array of ids (roi_id:shape_id)
  * @param {function=} callback an optional success handler
  */
  ome.ol3.Viewer.prototype.modifyShapesAttachment =
     function(shape_info, ids, callback) {
         if (!(this.regions_ instanceof ome.ol3.source.Regions) ||
             typeof(shape_info) !== 'object' || shape_info === null) return;

         var updatedShapeIds = [];
         var col = this.getFeatureCollection(ids);

         if (col === null) return;

         var dims = ['TheT', 'TheZ', 'TheC'];
         col.forEach(function(f) {
             for (var p in shape_info)
                if (dims.indexOf(p) !== -1 &&
                     typeof shape_info[p] === 'number' &&
                     shape_info[p] >= -1 && f[p] !== shape_info[p]) {
                         f[p] = shape_info[p];
                         updatedShapeIds.push(f.getId());
                }
         });

         if (updatedShapeIds.length > 0)
             this.regions_.setProperty(
                 updatedShapeIds, "state",
                 ome.ol3.REGIONS_STATE.MODIFIED, callback);
  }

/**
 * Persists modified/added/deleted shapes
 * see: {@link ome.ol3.source.Regions.storeRegions}
 *
 * @param {Object} rois_to_be_deleted an associative array of roi ids for deletion
 * @param {boolean} useSeparateRoiForEachNewShape if false all new shapes are combined within one roi
 * @param {boolean} omit_client_update an optional flag that's handed back to the client
 *                  to indicate that a client side update to the response is not needed
 * @return {boolean} true if a storage request was made, false otherwise
 */
ome.ol3.Viewer.prototype.storeRegions =
    function(rois_to_be_deleted, useSeparateRoiForEachNewShape, omit_client_update) {

        if (!(this.regions_ instanceof ome.ol3.source.Regions))
            return false; // no regions, nothing to persist...

        omit_client_update =
            typeof omit_client_update === 'boolean' && omit_client_update;
        useSeparateRoiForEachNewShape =
            typeof(useSeparateRoiForEachNewShape) === 'boolean' ?
                useSeparateRoiForEachNewShape : true;

        var collectionOfFeatures =
            new ol.Collection(this.regions_.getFeatures());
        var roisAsJsonObject =
            ome.ol3.utils.Conversion.toJsonObject(
                collectionOfFeatures, useSeparateRoiForEachNewShape,
                rois_to_be_deleted);

        // check if we have nothing to persist, i.e. to send to the back-end
        if (roisAsJsonObject['count'] === 0) {
            // we may still want to clean up new but deleted shapes
            if (!omit_client_update &&
                roisAsJsonObject['new_and_deleted'].length > 0) {
                    var ids = {};
                    for (var i in roisAsJsonObject['new_and_deleted']) {
                        var id = roisAsJsonObject['new_and_deleted'][i];
                        if (typeof this.regions_.idIndex_[id] === 'object') {
                            this.regions_.removeFeature(
                                this.regions_.idIndex_[id]);
                            ids[id] = id;
                        }
                    }
                    if (this.eventbus_) {
                        ome.ol3.utils.Misc.sendEventNotification(
                            this, "REGIONS_STORED_SHAPES", {'shapes': ids});
                    }
            }
            return false;
        }

        return this.regions_.storeRegions(roisAsJsonObject, omit_client_update);
}

/**
 * Enables the drawing of one shape of a given type
 * To do so it sets the regions mode to draw, storing previously chosen
 * modes, adds the openlayers draw interaction to then switch back to
 * the previous modes.
 * The types supported are: 'point', 'line', 'rectangle', 'ellipse' and
 * 'polygons'.
 *
 * @param {Object} shape the shape definition for drawing (incl. type)
 * @param {number} roi_id a roi id that gets incorporated into the id (for grouping)
 * @param {Object=} opts optional parameters such as:
 *                       an a history id (hist_id) to pass through
 *                       or a list of unattached dimensions (unattached)
 */
ome.ol3.Viewer.prototype.drawShape = function(shape, roi_id, opts) {
    if (!this.image_info_['perms']['canAnnotate'] ||
        !(this.regions_ instanceof ome.ol3.source.Regions) ||
        typeof(shape) !== 'object' || typeof(shape) === null ||
        typeof(shape['type']) !== 'string' || shape['type'].length === 0) return;

    var oldModes = this.regions_.present_modes_.slice();
    this.setRegionsModes([ome.ol3.REGIONS_MODE.DRAW]);
    if (!(this.regions_.draw_ instanceof ome.ol3.interaction.Draw)) {
        this.setRegionsModes(oldModes);
        return;
    }

    this.regions_.draw_.drawShape(shape, roi_id, opts);
}

/**
 * Cancels any active drawing interactions
 */
ome.ol3.Viewer.prototype.abortDrawing = function() {
    if (!(this.regions_ instanceof ome.ol3.source.Regions) ||
        !(this.regions_.draw_ instanceof ome.ol3.interaction.Draw)) return;
    this.regions_.draw_.endDrawingInteraction();
}

/**
 * Cleans up, calling the dispose() methods of the regions instance and the ol3 map
 * @private
 * @param {boolean} rememberEnabled a flag if the presently enabled controls/interactions should be remembered
 * @return {Array|null} if rememberEnabled is true: an array of enabled controls/interactions, otherwise null
 */
ome.ol3.Viewer.prototype.dispose = function(rememberEnabled) {
    // remove regions first (if exists) since it holds a reference to the viewer
    this.removeRegions();

    if (typeof(rememberEnabled) !== 'boolean')
        rememberEnabled = false;
    var componentsRegistered = rememberEnabled ? [] : null;

    // tidy up viewer incl. layers, controls and interactions
    if (this.viewer_ instanceof ol.PluggableMap) {
        if (rememberEnabled && this.viewerState_) {
            // delete them from the list as well as the viewer
            for (var K in this.viewerState_) {
                var V = this.viewerState_[K];
                this.removeInteractionOrControl(K);
                // remember which controls and interactions were used
                // we do not remember controls and interactions that are not defaults
                // i.e. the more involved ones such as roi stuff (i.e. drawing, translation, etc)
                if (typeof(V) === 'object' && V['defaults'])
                    componentsRegistered.push({ "key" : K, "type" : V['type']});
            };
            this.viewerState_ = {};
        } else {
            this.viewerState_ = {};
            this.viewer_.getControls().clear();
            this.viewer_.getInteractions().clear();
        }
        var omeroImage = this.getImage();
        if (omeroImage) omeroImage.dispose();
        this.viewer_.getLayers().clear();
        this.viewer_.getOverlays().clear();
        // remove global ol event listeners
        if (typeof(this.onEndMoveListener) !== 'undefined' &&
                    this.onEndMoveListener)
                ol.events.unlistenByKey(this.onEndMoveListener);
        if (typeof(this.onViewResolutionListener) !== 'undefined' &&
            this.onViewResolutionListener)
                ol.events.unlistenByKey(this.onViewResolutionListener);
        if (typeof(this.onViewRotationListener) !== 'undefined' &&
            this.onViewRotationListener)
                ol.events.unlistenByKey(this.onViewRotationListener);

        this.viewer_.dispose();
    }

    // reset internally stored viewer and image information
    this.initParams_ = {};
    this.image_info_ = null;
    this.viewer_ = null;

    return componentsRegistered;
}

/**
 * Destroys the viewer object as best as is possible
 * disposing of all contained regions and ol map (and associated objects)
 * as well as unregistering any event subscriptions
 *
 */
ome.ol3.Viewer.prototype.destroyViewer = function() {
    this.dispose();
    if (this.eventbus_) this.eventbus_ = null;
}

/**
 * Modifies the channel value range
 * see: {@link ome.ol3.source.Image.changeChannelRange}
 *
 * @param {Array.<Object>} ranges an array of objects with channel props
 */
ome.ol3.Viewer.prototype.changeChannelRange = function(ranges) {
    var omeroImage = this.getImage();
    if (omeroImage === null) return;

    // rerender image (if necessary)
    if (omeroImage.changeChannelRange(ranges)) this.affectImageRender();

    // update regions (if active)
    if (this.getRegionsLayer()) this.getRegions().changed();
}

/**
 * Modifies the image projection
 * see: {@link ome.ol3.source.Image.setImageProjection}
 *
 * @param {string} value the new value
 * @param {Object=} opts additional options, e.g. intmax projection start/end
 */
ome.ol3.Viewer.prototype.changeImageProjection = function(value, opts) {
    if (this.getImage() === null) return;

    this.getImage().setImageProjection(value, opts);
    this.affectImageRender();

    // update regions (if necessary)
    if (this.getRegionsLayer()) this.getRegions().changed();
}

/**
 * Modifies the image model
 * see: {@link ome.ol3.source.Image.setImageModel}
 *
 * @param {string} value the new value
 */
ome.ol3.Viewer.prototype.changeImageModel = function(value) {
    if (this.getImage() === null) return;

    this.getImage().setImageModel(value);
    this.affectImageRender();
}

/**
 * Enables/disabled scale bar
 *
 * @param {boolean} show if true we show the scale bar, otherwise not
 * @return {boolean} true if the toggle was successfully done, otherwise false
 */
 ome.ol3.Viewer.prototype.toggleScaleBar = function(show) {
    // check if we have an image and a pixel size specified
    if (this.getImage() === null ||
        typeof this.image_info_['pixel_size'] !== "object" ||
        typeof this.image_info_['pixel_size']['x'] !== "number") return false;

    if (typeof show !== 'boolean') show = false;

    // check if we have an instance of the control already
    // and create one if we don't
    var scalebarControlExists =
        typeof this.viewerState_['scalebar'] === 'object';
    if (!scalebarControlExists) {
        if (show) this.addControl("scalebar");
        return true;
    }

    // toggle visibility now
    try {
        var scalebarControl = this.viewerState_["scalebar"]['ref'];
        scalebarControl.element_.style.display = show ? "" : "none";
    } catch(ex) {
        return false;
    }
    return true;
 }

 /**
  * Enables/disabled intensity display control
  *
  * @param {boolean} show if true we show the intensity, otherwise not
  */
  ome.ol3.Viewer.prototype.toggleIntensityControl = function(show) {
     var haveControl =
         typeof this.viewerState_['intensity'] === 'object';
     if (!haveControl && !show) return; // nothing to do
     if (haveControl && !show) { // remove existing one
         this.removeInteractionOrControl("intensity");
         return;
     }
     if (!haveControl) this.addControl("intensity");
     this.viewerState_["intensity"]['ref'].enable(
         this.getPrefixedURI(ome.ol3.PLUGIN_PREFIX));
  }

/**
 * Triggers a map update with redraw of viewport.
 * Useful if target div has been resized
 * @param {number=} delay delay in millis
 */
ome.ol3.Viewer.prototype.redraw = function(delay) {
    if (this.viewer_) {
        var update =
            function() {
                if (this.viewer_) {
                    this.viewer_.updateSize();
                }
            }.bind(this);

        if (typeof delay !== 'number' || delay <= 0) {
            update();
            return;
        }
        setTimeout(update, delay);
    }
}

/**
 * Extracts the id which is part of the viewer's target element id
 * e.g. xxxxx_344455. In a standalone ol3 setup there won't be a number
 * but just an id
 */
ome.ol3.Viewer.prototype.getTargetId = function() {
    return ome.ol3.utils.Misc.getTargetId(this.viewer_.getTargetElement());
}

/**
 * Retrieves initial request parameter by key
 *
 * @private
 * @param {string} key the key
 * @return {string|null} returns the value associated with the key or null
 */
ome.ol3.Viewer.prototype.getInitialRequestParam = function(key) {
    if (typeof key !== 'string' ||
        typeof this.initParams_ !== 'object') return null;

    key = key.toUpperCase();
    if (typeof this.initParams_[key] === 'undefined' ||
        typeof this.initParams_[key] === null) return null;

    return this.initParams_[key];
}

/**
 * Captures the view parameters, that is to say image settings + resolution
 * and center
 *
 * @return {object} an object populated with the properties mentioned above
 */
ome.ol3.Viewer.prototype.captureViewParameters = function() {
    if (this.getImage() === null) return null;

    var center = this.viewer_.getView().getCenter();
    var ret = this.getImage().captureImageSettings();
    ret["resolution"] = this.viewer_.getView().getResolution();
    ret["center"] = [center[0], -center[1]];

    return ret;
}

/**
 * Undoes/redoes history entries
 *
 * @param {number} hist_id the id associated with the history entry
 * @param {boolean=} undo if true we undo, if false we redo, default: undo
 */
ome.ol3.Viewer.prototype.doHistory = function(hist_id, undo) {
    if (typeof hist_id !== 'number' || this.getRegions() === null) return;

    this.getRegions().doHistory(hist_id, undo);
}

/**
 * Retrieves an up-to-date shape definition for the given shape id
 *
 * @param {string} shape_id a combined roi:shape id
 * @return {Object} the shape definition or null if id does not have a feature
 */
ome.ol3.Viewer.prototype.getShapeDefinition = function(shape_id) {
    if (this.getRegions() === null || typeof shape_id !== 'string' ||
        typeof this.getRegions().idIndex_[shape_id] !== 'object') return null;

    return ome.ol3.utils.Conversion.featureToJsonObject(
        this.getRegions().idIndex_[shape_id]);
}

/**
 * Displays resolution as a percentage
 */
ome.ol3.Viewer.prototype.displayResolutionInPercent = function() {
    var targetId = this.getTargetId();
    var zoomDisplay =
        document.getElementById('' + targetId).querySelectorAll(
            '.ol-zoom-display')
    if (typeof zoomDisplay !== 'object' ||
        typeof zoomDisplay.length !== 'number' ||
        zoomDisplay.length === 0) return;

    zoomDisplay[0].value =
        Math.round((1 / this.viewer_.getView().getResolution()) * 100);
}

/**
 * Watches the next rendering iteration (i.e. postrender event)
 * @param {boolean} stopOnTileLoadError we don't continue watching the load
 *                      progress if we experience tile load errors,
 *                      defaults to false
 * @return {boolean} true if the watch has been started, false otherwise
 */
ome.ol3.Viewer.prototype.watchRenderStatus = function(stopOnTileLoadError) {
    // delegate
    return this.getImage().watchRenderStatus(this.viewer_, stopOnTileLoadError);
}

/**
 * Gets the present render status
 * @param {boolean} reset if true we reset to NOT_WATCHED
 * @return {ome.ol3.RENDER_STATUS} the render status
 */
ome.ol3.Viewer.prototype.getRenderStatus = function(reset) {
    // delegate
    return this.getImage().getRenderStatus(reset);
}

/**
 * Turns on/off smoothing for canvas
 * @param {boolean} smoothing if true the viewer uses smoothing, otherwise not
 */
ome.ol3.Viewer.prototype.enableSmoothing = function(smoothing) {
    this.viewer_.once('precompose', function(e) {
        e.context['imageSmoothingEnabled'] = smoothing;
        e.context['webkitImageSmoothingEnabled'] = smoothing;
        e.context['mozImageSmoothingEnabled'] = smoothing;
        e.context['msImageSmoothingEnabled'] = smoothing;
    });

    // force rerender
    this.viewer_.updateSize();
}

/**
 * Captures the canvas content, sending the data via event notification
 * (which is necessary since the loading is async and has to complete)
 *
 * @param {Object} params the event notification parameters
 */
ome.ol3.Viewer.prototype.sendCanvasContent = function(params) {
    params = params || {};
    var allConfigs =
        typeof params['all_configs'] === 'boolean' && params['all_configs'];
    if (this.viewer_ === null || this.eventbus_ === null) {
        if (allConfigs) params['count']--;
        return;
    }

    var zipEntry = params['zip_entry'];
    var supported = false;
    try {
        var MyBlob = new Blob(['test text'], {type : 'text/plain'});
        if (MyBlob instanceof Blob) supported = true;
    } catch(not_supported) {}

    var that = this;
    var publishEvent = function(data) {
        if (allConfigs) params['count']--;
        if (that.eventbus_ === null) return;
        params["supported"] = supported;
        if (supported && allConfigs) {
            var zipEntryName = zipEntry + '.png';
            if (typeof  params['zip']['files'][zipEntryName] === 'object') {
                var sameCounter = 1;
                zipEntryName = zipEntry + '-' + sameCounter + '.png';
                while (typeof  params['zip']['files'][zipEntryName] === 'object') {
                    ++sameCounter;
                    zipEntryName = zipEntry + '-' + sameCounter + '.png';
                }
            }
            params['zip'].file(zipEntryName, data);
        } else params['data'] = data;
        ome.ol3.utils.Misc.sendEventNotification(
            that, "IMAGE_CANVAS_DATA", params);
    };
    var omeroImage = this.getImage();
    if (omeroImage === null || !supported) {
        publishEvent();
        return;
    }

    var loading = 0;
    var loaded = 0;
    var tileLoadStart = function() {
        ++loading;
    };
    var sendNotification = function(canvas) {
        if (navigator['msSaveBlob'])
            publishEvent(canvas.msToBlob());
        else canvas.toBlob(
                function(blob) {publishEvent(blob);});
    };

    var tileLoadEnd = function() {
        ++loaded;
        var ctx = this;
        if (loading === loaded) {
            omeroImage.un('tileloadstart', tileLoadStart);
            omeroImage.un('tileloadend', tileLoadEnd, ctx.canvas);
            omeroImage.un('tileloaderror', tileLoadEnd, ctx.canvas);

            sendNotification(ctx.canvas);
        }
   };

   this.viewer_.once('postcompose', function(event) {
     omeroImage.on('tileloadstart', tileLoadStart);
     omeroImage.on('tileloadend', tileLoadEnd, event.context);
     omeroImage.on('tileloaderror', tileLoadEnd, event.context);

     setTimeout(function() {
         if (loading === 0) {
             omeroImage.un('tileloadstart', tileLoadStart);
             omeroImage.un('tileloadend', tileLoadEnd, event.context);
             omeroImage.un('tileloaderror', tileLoadEnd, event.context);

             sendNotification(event.context.canvas);
        }
     }, 50);
   });

<<<<<<< HEAD
   if (this.viewer_ && typeof params['full_extent'] === 'boolean' &&
       params['full_extent']) {
           var view = this.viewer_ ? this.viewer_.getView() : null;
           if (view === null) return;

           var ext = view.getProjection().getExtent();
           view.fit([ext[0], -ext[3], ext[2], ext[1]]);
   }
=======
   if (typeof full_extent === 'boolean' && full_extent) this.zoomToFit();
>>>>>>> 607c5a54
   this.viewer_.renderSync();
}

/**
 * Returns the area and length values for given shapes
 * @param {Array.<string>} ids the shape ids in the format roi_id:shape_id
 * @param {boolean} recalculate flag: if true we redo the measurement (default: false)
 * @return {Array.<Object>} an array of objects containing shape id, area and length
 */
ome.ol3.Viewer.prototype.getLengthAndAreaForShapes = function(ids, recalculate) {
    var regions = this.getRegions();
    if (regions === null || !ome.ol3.utils.Misc.isArray(ids) ||
        ids.length === 0) return [];

    var ret = [];
    for (var x=0;x<ids.length;x++) {
        if (typeof ids[x] !== 'string' ||
            typeof regions.idIndex_ !== 'object' ||
            !(regions.idIndex_[ids[x]] instanceof ol.Feature)) continue;
        // delegate
        var measurement =
            regions.getLengthAndAreaForShape(regions.idIndex_[ids[x]], recalculate);
        if (measurement !== null) ret.push(measurement);
    }

    return ret;
}

/**
 * Sets view parameters (center, resolution, rotation)
 *
 * @param {Array.<number>=} center the new center as an array: [x,y]
 * @param {number=} resolution the new resolution
 * @param {number=} rotation the new rotation
 */
ome.ol3.Viewer.prototype.setViewParameters = function(center, resolution, rotation) {
    this.prevent_event_notification_ = true;
    try {
        //resolution first (if given)
        if (typeof resolution === 'number' && !isNaN(resolution)) {
            var constrainedResolution =
                this.viewer_.getView().constrainResolution(resolution);
            if (typeof constrainedResolution === 'number' &&
                constrainedResolution !== this.viewer_.getView().getResolution())
                    this.viewer_.getView().setResolution(constrainedResolution);
        }

        // center next (if given)
        var presentCenter = this.viewer_.getView().getCenter();
        if (ome.ol3.utils.Misc.isArray(center) && center.length === 2 &&
            typeof center[0] === 'number' && typeof center[1] === 'number' &&
            presentCenter[0] !== center[0] && presentCenter[1] !== center[1]) {
            this.viewer_.getView().setCenter(center);
        }

        // rotation (if given)
        if (typeof rotation === 'number' && !isNaN(rotation) &&
            rotation !== this.viewer_.getView().getRotation()) {
                this.viewer_.getView().setRotation(rotation);
        }

        this.viewer_.renderSync();
    } catch(just_in_case) {}
    this.prevent_event_notification_ = false;
}

/**
 * Turns on/off intensity querying
 * @param {boolean} flag  if on we turn on intensity querying, otherwise off
 */
ome.ol3.Viewer.prototype.toggleIntensityQuerying = function(flag) {
    try {
        return this.viewerState_["intensity"]["ref"].toggleIntensityQuerying(flag);
    } catch(ignored) {
        return false;
    }
}

/**
 * Triggers an explicit rerendering of the image (tile) layer
 *
 * @param {boolean} clearCache empties the tile cache if true
 */
ome.ol3.Viewer.prototype.affectImageRender = function(clearCache) {
    var imageLayer = this.getImageLayer();
    if (imageLayer === null) return;
    var imageSource = imageLayer.getSource();

    try {
        // if we didn't get a flag we clear the cache for tiled sources only
        if (typeof clearCache !== 'boolean')
            clearCache = imageSource.use_tiled_retrieval_;

        if (clearCache) {
            var renderer = this.viewer_.getRenderer(imageLayer);
            var imageCanvas = renderer.getLayerRenderer(imageLayer).getImage();
            imageCanvas.getContext('2d').clearRect(
                0, 0, imageCanvas.width, imageCanvas.height);
            imageSource.tileCache.clear();
        } else {
            imageSource.cache_version_++;
        }
        imageSource.changed();
    } catch(canHappen) {}
}

/*
 * Sets the sync group
 * @param {string|null} group the sync group or null
 */
ome.ol3.Viewer.prototype.setSyncGroup = function(group) {
    if (group !== null &&
        (typeof group !== 'string' || group.length === 0)) return;
    this.sync_group_ = group
}

/**
 * Gets the 'view parameters'
 * @return {Object|null} the view parameters or null
 */
ome.ol3.Viewer.prototype.getViewParameters = function() {
    if (this.viewer_ === null || this.getImage() === null) return null;
    return {
        "z": this.getDimensionIndex('z'),
        "t": this.getDimensionIndex('t'),
        "c": this.getDimensionIndex('c'),
        "w": this.getImage().getWidth(),
        "h": this.getImage().getHeight(),
        "center": this.viewer_.getView().getCenter().slice(),
        "resolution": this.viewer_.getView().getResolution(),
        "rotation": this.viewer_.getView().getRotation()
    };
}

/**
 * Returns all rois
 *
 * @return {Array.<Object>} an array of rois (incl. shapes)
 */
ome.ol3.Viewer.prototype.getRois = function() {
    if (!(this.regions_ instanceof ome.ol3.source.Regions)) return [];

    var rois = {};
    var feats = this.regions_.getFeatures();

    for (var i=0;i<feats.length;i++) {
        var feature = feats[i];

        if (!(feature instanceof ol.Feature) ||
            feature.getGeometry() === null ||
            (typeof feature['state'] === 'number' &&
             feature['state'] !== ome.ol3.REGIONS_STATE.DEFAULT)) continue;

        var roiId = -1;
        var shapeId = -1;
        try {
            var id = feature.getId();
            var colon = id.indexOf(":");
            roiId = parseInt(id.substring(0,colon));
            shapeId = parseInt(id.substring(colon+1));
            if (isNaN(roiId) || isNaN(shapeId)) continue;
        } catch(parseError) {
            continue;
        }

        var roiContainer = null;
        if (typeof rois[roiId] === 'object') roiContainer = rois[roiId];
        else {
            rois[roiId] = {
                "@id" : roiId,
                "@type" : 'http://www.openmicroscopy.org/Schemas/OME/2016-06#ROI',
                "shapes" : []
            };
            roiContainer = rois[roiId];
        }

        var type = feature['type'];
        try {
            var jsonObject =
                ome.ol3.utils.Conversion.LOOKUP[type].call(
                    null, feature.getGeometry(), shapeId);
            ome.ol3.utils.Conversion.integrateStyleIntoJsonObject(feature, jsonObject);
            ome.ol3.utils.Conversion.integrateMiscInfoIntoJsonObject(feature, jsonObject);
            jsonObject['omero:details'] = {'permissions': feature['permissions']};
            roiContainer['shapes'].push(jsonObject);
        } catch(conversion_error) {
            console.error("Failed to turn feature " + type +
                "(" + feature.getId() + ") into json => " + conversion_error);
        }
    };

    ret = [];
    for (var r in rois)
        if (rois[r]['shapes'].length > 0) ret.push(rois[r]);
    return ret;
};

/**
 * Refreshes the bird's eye view
 *
 * @param {number=} delay an (optional delay) in millis
 */
ome.ol3.Viewer.prototype.refreshBirdsEye = function(delay) {
    if (!(this.viewer_ instanceof ol.PluggableMap) ||
        typeof this.viewerState_['birdseye'] !== 'object') return;
    if (typeof delay !== 'number' || isNaN(delay) || delay < 0) delay = 0;

    var refresh = function() {
        this.viewerState_["birdseye"]["ref"].initOrUpdate();
    }.bind(this);

    if (delay === 0) refresh();
    else setTimeout(refresh, delay);
}

/**
 * Zooms to level that makes image fit into the available canvas
 */
ome.ol3.Viewer.prototype.zoomToFit = function() {
    if (!(this.viewer_ instanceof ol.PluggableMap)) return;
    var view = this.viewer_.getView();
    if (view) {
        var ext = view.getProjection().getExtent();
        view.fit([ext[0], -ext[3], ext[2], ext[1]]);
    }
}

/*
 * This section determines which methods are exposed and usable after compilation
 */
goog.exportSymbol(
    'ome.ol3.Viewer',
    ome.ol3.Viewer,
    OME);

goog.exportProperty(
    ome.ol3.Viewer.prototype,
    'show',
    ome.ol3.Viewer.prototype.show);

goog.exportProperty(
    ome.ol3.Viewer.prototype,
    'hide',
    ome.ol3.Viewer.prototype.hide);

goog.exportProperty(
    ome.ol3.Viewer.prototype,
    'addControl',
    ome.ol3.Viewer.prototype.addControl);

goog.exportProperty(
    ome.ol3.Viewer.prototype,
    'addInteraction',
    ome.ol3.Viewer.prototype.addInteraction);

goog.exportProperty(
    ome.ol3.Viewer.prototype,
    'removeInteractionOrControl',
    ome.ol3.Viewer.prototype.removeInteractionOrControl);

goog.exportProperty(
    ome.ol3.Viewer.prototype,
    'setDimensionIndex',
    ome.ol3.Viewer.prototype.setDimensionIndex);

goog.exportProperty(
    ome.ol3.Viewer.prototype,
    'getDimensionIndex',
    ome.ol3.Viewer.prototype.getDimensionIndex);

goog.exportProperty(
    ome.ol3.Viewer.prototype,
    'addRegions',
    ome.ol3.Viewer.prototype.addRegions);

goog.exportProperty(
    ome.ol3.Viewer.prototype,
    'removeRegions',
    ome.ol3.Viewer.prototype.removeRegions);

goog.exportProperty(
    ome.ol3.Viewer.prototype,
    'setRegionsVisibility',
    ome.ol3.Viewer.prototype.setRegionsVisibility);

goog.exportProperty(
    ome.ol3.Viewer.prototype,
    'setTextBehaviorForRegions',
    ome.ol3.Viewer.prototype.setTextBehaviorForRegions);

goog.exportProperty(
    ome.ol3.Viewer.prototype,
    'setRegionsModes',
    ome.ol3.Viewer.prototype.setRegionsModes);

goog.exportProperty(
    ome.ol3.Viewer.prototype,
    'generateShapes',
    ome.ol3.Viewer.prototype.generateShapes);

goog.exportProperty(
    ome.ol3.Viewer.prototype,
    'modifyRegionsStyle',
    ome.ol3.Viewer.prototype.modifyRegionsStyle);

goog.exportProperty(
    ome.ol3.Viewer.prototype,
    'modifyShapesAttachment',
    ome.ol3.Viewer.prototype.modifyShapesAttachment);

goog.exportProperty(
    ome.ol3.Viewer.prototype,
    'storeRegions',
    ome.ol3.Viewer.prototype.storeRegions);

goog.exportProperty(
    ome.ol3.Viewer.prototype,
    'drawShape',
    ome.ol3.Viewer.prototype.drawShape);

goog.exportProperty(
    ome.ol3.Viewer.prototype,
    'destroyViewer',
    ome.ol3.Viewer.prototype.destroyViewer);

goog.exportProperty(
    ome.ol3.Viewer.prototype,
    'changeChannelRange',
    ome.ol3.Viewer.prototype.changeChannelRange);

goog.exportProperty(
    ome.ol3.Viewer.prototype,
    'selectShapes',
    ome.ol3.Viewer.prototype.selectShapes);

goog.exportProperty(
    ome.ol3.Viewer.prototype,
    'redraw',
    ome.ol3.Viewer.prototype.redraw);

goog.exportProperty(
    ome.ol3.Viewer.prototype,
    'toggleScaleBar',
    ome.ol3.Viewer.prototype.toggleScaleBar);

goog.exportProperty(
    ome.ol3.Viewer.prototype,
    'changeImageProjection',
    ome.ol3.Viewer.prototype.changeImageProjection);

goog.exportProperty(
    ome.ol3.Viewer.prototype,
    'changeImageModel',
    ome.ol3.Viewer.prototype.changeImageModel);

goog.exportProperty(
    ome.ol3.Viewer.prototype,
    'captureViewParameters',
    ome.ol3.Viewer.prototype.captureViewParameters);

goog.exportProperty(
    ome.ol3.Viewer.prototype,
    'abortDrawing',
    ome.ol3.Viewer.prototype.abortDrawing);

goog.exportProperty(
    ome.ol3.Viewer.prototype,
    'deleteShapes',
    ome.ol3.Viewer.prototype.deleteShapes);

goog.exportProperty(
    ome.ol3.Viewer.prototype,
    'showShapeComments',
    ome.ol3.Viewer.prototype.showShapeComments);

goog.exportProperty(
    ome.ol3.Viewer.prototype,
    'getSmallestViewExtent',
    ome.ol3.Viewer.prototype.getSmallestViewExtent);

goog.exportProperty(
    ome.ol3.Viewer.prototype,
    'doHistory',
    ome.ol3.Viewer.prototype.doHistory);

goog.exportProperty(
    ome.ol3.Viewer.prototype,
    'getShapeDefinition',
    ome.ol3.Viewer.prototype.getShapeDefinition);

goog.exportProperty(
    ome.ol3.Viewer.prototype,
    'watchRenderStatus',
    ome.ol3.Viewer.prototype.watchRenderStatus);

goog.exportProperty(
    ome.ol3.Viewer.prototype,
    'getRenderStatus',
    ome.ol3.Viewer.prototype.getRenderStatus);

goog.exportProperty(
    ome.ol3.Viewer.prototype,
    'changeImageProjection',
    ome.ol3.Viewer.prototype.changeImageProjection);

goog.exportProperty(
    ome.ol3.Viewer.prototype,
    'enableSmoothing',
    ome.ol3.Viewer.prototype.enableSmoothing);

goog.exportProperty(
    ome.ol3.Viewer.prototype,
    'sendCanvasContent',
    ome.ol3.Viewer.prototype.sendCanvasContent);

goog.exportProperty(
    ome.ol3.Viewer.prototype,
    'getLengthAndAreaForShapes',
    ome.ol3.Viewer.prototype.getLengthAndAreaForShapes);

goog.exportProperty(
    ome.ol3.Viewer.prototype,
    'setViewParameters',
    ome.ol3.Viewer.prototype.setViewParameters);

goog.exportProperty(
    ome.ol3.Viewer.prototype,
    'toggleIntensityQuerying',
    ome.ol3.Viewer.prototype.toggleIntensityQuerying);

goog.exportProperty(
    ome.ol3.Viewer.prototype,
    'setSyncGroup',
ome.ol3.Viewer.prototype.setSyncGroup);

goog.exportProperty(
    ome.ol3.Viewer.prototype,
    'getViewParameters',
ome.ol3.Viewer.prototype.getViewParameters);

goog.exportProperty(
    ome.ol3.Viewer.prototype,
    'getRois',
ome.ol3.Viewer.prototype.getRois);

goog.exportProperty(
    ome.ol3.Viewer.prototype,
    'refreshBirdsEye',
ome.ol3.Viewer.prototype.refreshBirdsEye);

goog.exportProperty(
    ome.ol3.Viewer.prototype,
    'zoomToFit',
ome.ol3.Viewer.prototype.zoomToFit);<|MERGE_RESOLUTION|>--- conflicted
+++ resolved
@@ -1992,37 +1992,28 @@
 
             sendNotification(ctx.canvas);
         }
-   };
-
-   this.viewer_.once('postcompose', function(event) {
-     omeroImage.on('tileloadstart', tileLoadStart);
-     omeroImage.on('tileloadend', tileLoadEnd, event.context);
-     omeroImage.on('tileloaderror', tileLoadEnd, event.context);
-
-     setTimeout(function() {
-         if (loading === 0) {
-             omeroImage.un('tileloadstart', tileLoadStart);
-             omeroImage.un('tileloadend', tileLoadEnd, event.context);
-             omeroImage.un('tileloaderror', tileLoadEnd, event.context);
-
-             sendNotification(event.context.canvas);
-        }
-     }, 50);
-   });
-
-<<<<<<< HEAD
-   if (this.viewer_ && typeof params['full_extent'] === 'boolean' &&
-       params['full_extent']) {
-           var view = this.viewer_ ? this.viewer_.getView() : null;
-           if (view === null) return;
-
-           var ext = view.getProjection().getExtent();
-           view.fit([ext[0], -ext[3], ext[2], ext[1]]);
-   }
-=======
-   if (typeof full_extent === 'boolean' && full_extent) this.zoomToFit();
->>>>>>> 607c5a54
-   this.viewer_.renderSync();
+    };
+
+    this.viewer_.once('postcompose', function(event) {
+        omeroImage.on('tileloadstart', tileLoadStart);
+        omeroImage.on('tileloadend', tileLoadEnd, event.context);
+        omeroImage.on('tileloaderror', tileLoadEnd, event.context);
+
+        setTimeout(function() {
+            if (loading === 0) {
+                omeroImage.un('tileloadstart', tileLoadStart);
+                omeroImage.un('tileloadend', tileLoadEnd, event.context);
+                omeroImage.un('tileloaderror', tileLoadEnd, event.context);
+
+                sendNotification(event.context.canvas);
+            }
+        }, 50);
+    });
+
+    if (typeof params['full_extent'] === 'boolean' && params['full_extent'])
+        this.zoomToFit();
+
+    this.viewer_.renderSync();
 }
 
 /**
