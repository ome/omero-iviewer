//
// Copyright (C) 2017 University of Dundee & Open Microscopy Environment.
// All rights reserved.
//
// This program is free software: you can redistribute it and/or modify
// it under the terms of the GNU Affero General Public License as
// published by the Free Software Foundation, either version 3 of the
// License, or (at your option) any later version.
//
// This program is distributed in the hope that it will be useful,
// but WITHOUT ANY WARRANTY; without even the implied warranty of
// MERCHANTABILITY or FITNESS FOR A PARTICULAR PURPOSE.  See the
// GNU Affero General Public License for more details.
//
// You should have received a copy of the GNU Affero General Public License
// along with this program.  If not, see <http://www.gnu.org/licenses/>.
//

goog.provide('ome.ol3.Viewer');

goog.require('ol.Object');
goog.require('ol.events');
goog.require('ol.Collection');
goog.require('ol.proj.Projection');
goog.require('ol.layer.Tile');
goog.require('ol.View');
goog.require('ol.Map');

/**
 * @classdesc
 * ome.ol3.Viewer is the central object to view images served by the Omero Server.
 * In its simplest form it takes an id to display the associated image:
 *
 * <pre>
 * var omeImgViewer = new ome.ol3.Viewer(1);
 * </pre>
 *
 * The constructor takes an object as its second parameter to set further options.
 * You can override the server location (server) which by default is relative (same origin)
 * as well as the html element which contains the viewer (default: 'ome_ol3_viewer')
 * Furthermore you can hand in an EventBus instance to publish/subscribe to
 * events for other ui components
 *
 * e.g.
 * <pre>
 * var omeImgViewer = new ome.ol3.Viewer(1
 *    { eventbus: eventbus_instance,
 *      server: 'https://myomeroserver',
 *      initParams : {'m' : 'c'},
 *      container: 'somedivsid'});
 *</pre>
 *
 * Moreover, by default the viewer does not add any controls to the viewer.
 * As far as interactions go, the only ones enabled, by default, are pan & zoom.
 *
 * The controls and interactions can be set programmatically by calling the respective methods,
 * such as:
 *<pre>
 * omeImgViewer.addControl("fullscreen");
 * omeImgViewer.addInteraction("draw");
 *</pre>
 *
 * To view a different image, call the method 'changeToImage' on the existing viewer object:
 *<pre>
 * // the second parameter keeps the added controls
 * ome.ol3.Viewer.changeToImage(2, true);
 *</pre>
 *
 *
 * @constructor
 * @extends {ol.Object}
 *
 * @param {number} id an image id
 * @param {Object.<string, *>=} options additional properties (optional)
 */
ome.ol3.Viewer = function(id, options) {
    goog.base(this);

    var opts = options || {};

    /**
     * the image id
     *
     * @type {number}
     * @private
     */
    this.id_ = id || -1;
    try {
        this.id_ = parseInt(this.id_);
    } catch(not_a_number) {
        id = -1;
    }

    /**
     * are we in the split view
     *
     * @type {boolean}
     * @private
     */
    this.split_ = false;

    /**
     * an omero server address given as a fully qualified address
     * https://some_host:[some_port]
     *
     * if not supplied we use relative to what our location is which is the best
     * solution for same origin anyhow.
     *
     * after input sanitization we end up with a server info object
     *
     * @type {Object}
     * @private
     */
    this.server_ = ome.ol3.utils.Net.checkAndSanitizeServerAddress(opts['server'] || "");

    /**
     * some initial values/parameters for channel, model and projection (optional)
     *
     * @type {Object}
     * @private
     */
    this.initParams_ = opts['initParams'] || {};

    /**
     * a list of (possibly prefixed) uris for lookup
     * @type {Object}
     * @private
     */
    this.prefixed_uris_ = {};
    this.readPrefixedUris(this.initParams_);

    /**
     * because of async wait until map has been instatiated, an addRegions call
     * might not be able to execute successfully. this flag tells us so that
     * we can make one once the map initialization has finished
     * @type {boolean}
     * @private
     */
     this.tried_regions_ = false;

     /**
      * any handed in regions data when we tried the regions (see tried_regions_)
      * @type {Array.<Object>}
      * @private
      */
      this.tried_regions_data_ = false;

    /**
     * a flag that's only relevant if the server is not same orgin.
     * then we have to go different ways to redirect the user to the server login.
     * this flag reminds us if we've done so or still need to do so, i.e. if we
     * have a supposed session or not.
     *
     * @type {boolean}
     * @private
     */
     this.haveMadeCrossOriginLogin_ =
         ome.ol3.utils.Net.isSameOrigin(this.server_) ? true : false;
    if (!this.haveMadeCrossOriginLogin_ &&
        window['location']['href'].indexOf("haveMadeCrossOriginLogin_") !== -1)
        this.haveMadeCrossOriginLogin_ = true;

    /**
     * the id of the element serving as the container for the viewer
     * @type {string}
     * @private
     */
    this.container_ = "ome_viewer";
    if (typeof(opts['container']) === 'string')
        this.container_ = opts['container'];

    /**
     * the associated image information as retrieved from the omero server
     * @type {Object}
     * @private
     */
    this.image_info_ = typeof opts['data'] === 'object' ? opts['data'] : null;

    /**
     * the associated OmeroRegions object
     * @type {ome.ol3.source.Regions}
     * @private
     */
    this.regions_ = null;

    /**
     * the 'viewer state', i.e. the controls and interactions that were added
     * the items in the map have the following layout
     * <pre>
     *  "key" : { type : "interaction/control", ref : reference_to_instance}
     * </pre>
     *
     * IMPORTANT:
     * <ul>
     * <li>The key has to be the same as in {@link ome.ol3.AVAILABLE_VIEWER_INTERACTIONS} or
     * {@link ome.ol3.AVAILABLE_VIEWER_CONTROLS}</li>
     * <li>The type has to be: 'interaction' or 'control'</li>
     * <li>The reference has to exist so that the component can be individually unregistered</li>
     * </ul>
     *
     * @type {Object}
     * @private
     */
    this.viewerState_ = {};

    /**
     * the viewer (ol.Map) instance
     *
     * @type {ol.Map}
     * @private
     */
    this.viewer_ = null;

    /**
     * an EventBus instance
     *
     * @type {EventBus}
     * @private
     */
    this.eventbus_ =
        typeof opts['eventbus'] === 'object' &&
        typeof  opts['eventbus']['publish'] === 'function' ?
        opts['eventbus'] : null;

    /**
     * The initialization function performs the following steps:
     * 1. Request image data as json (if not handed in)
     * 2. Store the image data internally (if not handed in)
     * 3. Bootstrap ol3 map (and associated objects such as view, controls, etc)
     *
     * Note: Step 3 happens asynchroniously (if data had to be fetched via ajax)
     *
     * @function
     * @param {Object} scope the java script context
     * @param {?function} postSuccessHook an optional post success handler
     * @param {?function} initHook an optional initialization handler
     * @private
     */
    this.initialize_ = function(scope, postSuccessHook, initHook) {
        // can happen if we instantitate the viewer without id
        if (scope.id_ < 0) return;

        // use handed in image info instead of requesting it
        if (scope.image_info_ !== null) {
            scope.bootstrapOpenLayers(postSuccessHook, initHook);
            return;
        }

        // the success handler instantiates the open layers map and controls
        var success = function(data) {
            if (typeof(data) === 'string') {
                try {
                    data = JSON.parse(data);
                } catch(parseError) {
                    console.error("Failed to parse json response!");
                }
            }
            if (typeof(data) !== 'object') {
                console.error("Image Request did not receive proper response!");
                return;
             }
             // store response internally to be able to work with it later
             scope.image_info_ = data;

             // delegate
             scope.bootstrapOpenLayers(postSuccessHook, initHook);
        };

        // define request settings
        var reqParams = {
            "server" : scope.getServer(),
            "uri" : scope.getPrefixedURI(ome.ol3.WEBGATEWAY) +
                '/imgData/' + scope.id_,
            "jsonp" : true, // this will only count if we are cross-domain
            "success" : success,
            "error" : function(error) {
                console.error("Error retrieving image info for id: " +
                    scope.id_ +
                    ((error && error.length > 0) ? (" => " + error) : ""));
            }
        };

        // send request
        ome.ol3.utils.Net.sendRequest(reqParams);
    };

    // execute initialization function
    // for cross domain we check whether we need to have a login made, otherwise
    // we redirect to there ...
    if (ome.ol3.utils.Net.isSameOrigin(this.server_) || this.haveMadeCrossOriginLogin_) {
        this.initialize_(this);
    } else ome.ol3.utils.Net.makeCrossDomainLoginRedirect(this.server_);
};
goog.inherits(ome.ol3.Viewer, ol.Object);

/**
 * Bootstraps the Openlayers components
 * e.g. view, projection, map and any controls/interactions used
 *
 * @function
 * @param {?function} postSuccessHook an optional post success handler
 * @param {?function} initHook an optional initialization handler
 * @private
 */
ome.ol3.Viewer.prototype.bootstrapOpenLayers = function(postSuccessHook, initHook) {
    if (typeof(this.image_info_['size']) === 'undefined') {
       console.error("Image Info does not contain size info!");
       return;
    }

    // we might need to run some initialization handler after we have
    // received the json respone.
    if (typeof initHook === 'function') initHook.call(this);

    /*
    * get dimensions of image: width,height, z, t and c sizes,
    * as well as zoom levels for pyramids
    * for openlayers we gotta prepare the resolutions
    * as 1 / res and reverse the order
    */
    var zoomLevelScaling = null;
    var dims = this.image_info_['size'];
    if (this.image_info_['zoomLevelScaling']) {
       var tmp = [];
       for (var r in this.image_info_['zoomLevelScaling'])
           tmp.push(1 / this.image_info_['zoomLevelScaling'][r]);
       zoomLevelScaling = tmp.reverse();
    }
    var zoom= zoomLevelScaling ? zoomLevelScaling.length : -1;

    // we have to check the initial projection so that we can adjust
    // the view potentially to cater for split view in the code below
    var initialProjection =
       this.getInitialRequestParam(
           ome.ol3.REQUEST_PARAMS.PROJECTION);
    var parsedInitialProjection =
        ome.ol3.utils.Misc.parseProjectionParameter(
            initialProjection !== null ?
                initialProjection.toLowerCase() :
                this.image_info_['rdefs']['projection']);
    initialProjection = parsedInitialProjection.projection;
    this.split_ = initialProjection === ome.ol3.PROJECTION['SPLIT'];

    // in the same spirit we need the model so that in the split channel
    // case we get the proper dimensions from the json
    var initialModel =
       this.getInitialRequestParam(ome.ol3.REQUEST_PARAMS.MODEL);
    initialModel =
      initialModel !== null ? initialModel :
          this.image_info_['rdefs']['model']
    var lowerCaseModel = initialModel.toLowerCase()[0];
    switch (lowerCaseModel) {
       case 'c': initialModel = 'color'; break;
       case 'g': initialModel = 'greyscale'; break;
       default: initialModel = 'color';
    };

    // should we be in the split view mode, we need to trick ol3
    // and set the dims and tile sizes accordingly to essentially
    // request 1 tile with the dimensions of the entire image extent
    if (this.split_) {
       var tmpDims =
           this.image_info_['split_channel'][initialModel[0]];
       if (typeof tmpDims === 'object' && tmpDims) {
           dims['width'] = tmpDims['width'];
           dims['height'] = tmpDims['height'];
           this.image_info_['tile_size'] =
           {"width" : dims['width'], "height" : dims['height']};
       }
       initialProjection = ome.ol3.PROJECTION['SPLIT'];
    }

    // determine the center
    var imgCenter = [dims['width'] / 2, -dims['height'] / 2];
    // pixel size
    var pixelSize =
       typeof this.image_info_['pixel_size'] === "object" &&
       typeof this.image_info_['pixel_size']['x'] === "number" ?
           this.image_info_['pixel_size']['x'] : null;

    // instantiate a pixel projection for omero data
    var proj = new ol.proj.Projection({
        code: 'OMERO',
        units: 'pixels',
        extent: [0, 0, dims['width'], dims['height']],
        metersPerUnit : pixelSize
    });

    // we might have some requested defaults
    var initialTime =
       this.getInitialRequestParam(ome.ol3.REQUEST_PARAMS.TIME);
    initialTime =
       initialTime !== null ? (parseInt(initialTime)-1) :
       this.image_info_['rdefs']['defaultT'];
    if (initialTime < 0) initialTime = 0;
    if (initialTime >= dims.t) initialTime =  dims.t-1;
    var initialPlane =
       this.getInitialRequestParam(ome.ol3.REQUEST_PARAMS.PLANE);
    initialPlane =
       initialPlane !== null ? (parseInt(initialPlane)-1) :
           this.image_info_['rdefs']['defaultZ'];
    if (initialPlane < 0) initialPlane = 0;
    if (initialPlane >= dims.z) initialPlane =  dims.z-1;
    var initialCenterX =
       this.getInitialRequestParam(ome.ol3.REQUEST_PARAMS.CENTER_X);
    var initialCenterY =
       this.getInitialRequestParam(ome.ol3.REQUEST_PARAMS.CENTER_Y);
    if (initialCenterX && !isNaN(parseFloat(initialCenterX)) &&
       initialCenterY && !isNaN(parseFloat(initialCenterY))) {
       initialCenterX = parseFloat(initialCenterX);
       initialCenterY = parseFloat(initialCenterY);
       if (initialCenterY > 0) initialCenterY = -initialCenterY;
       if (initialCenterX >=0 && initialCenterX <= dims['width'] &&
           -initialCenterY >=0 && -initialCenterX <= dims['height'])
       imgCenter = [initialCenterX, initialCenterY];
    }
    var initialChannels =
       this.getInitialRequestParam(ome.ol3.REQUEST_PARAMS.CHANNELS);
    var initialMaps =
       this.getInitialRequestParam(ome.ol3.REQUEST_PARAMS.MAPS);
    initialChannels =
       ome.ol3.utils.Misc.parseChannelParameters(
           initialChannels, initialMaps);

    // copy needed channels info
    var channels = [];
    for (var c in this.image_info_['channels']) {
       var oldC = this.image_info_['channels'][c];
       var newC = {
           "active" : oldC['active'],
           "color" :
               typeof oldC['lut'] === 'string' &&
               oldC['lut'].length > 0 ? oldC['lut'] : oldC['color'],
           "min" : oldC['window']['min'],
           "max" : oldC['window']['max'],
           "start" : oldC['window']['start'],
           "end" : oldC['window']['end']
       };
       if (typeof oldC['reverseIntensity'] === 'boolean')
           newC['reverse'] = oldC['reverseIntensity'];
       channels.push(newC);
    }

    // create an OmeroImage source (tiled)
    var source = new ome.ol3.source.Image({
       server : this.getServer(),
       uri : this.getPrefixedURI(ome.ol3.WEBGATEWAY),
       image: this.id_,
       width: dims['width'],
       height: dims['height'],
       plane: initialPlane,
       time: initialTime,
       channels: channels,
       resolutions: zoom > 1 ? zoomLevelScaling : [1],
       img_proj:  parsedInitialProjection,
       img_model:  initialModel,
       split: this.split_,
       tiled: typeof this.image_info_['tiles'] === 'boolean' &&
              this.image_info_['tiles'],
       tile_size: this.image_info_['tile_size'] ?
                       this.image_info_['tile_size'] : null
    });
    source.changeChannelRange(initialChannels, false);

    var actualZoom = zoom > 1 ? zoomLevelScaling[0] : 1;
    var initialZoom =
       this.getInitialRequestParam(ome.ol3.REQUEST_PARAMS.ZOOM);
    var possibleResolutions =
       ome.ol3.utils.Misc.prepareResolutions(zoomLevelScaling);
    if (initialZoom && !isNaN(parseFloat(initialZoom))) {
       initialZoom = (1 / (parseFloat(initialZoom) / 100));
       var posLen = possibleResolutions.length;
       if (posLen > 1) {
           if (initialZoom >= possibleResolutions[0])
               actualZoom = possibleResolutions[0];
           else if (initialZoom <= possibleResolutions[posLen-1])
               actualZoom = possibleResolutions[posLen-1];
           else {
               // find nearest resolution
               for (var r=0;r<posLen-1;r++) {
                   if (initialZoom < possibleResolutions[r+1])
                       continue;
                   var d1 =
                       Math.abs(possibleResolutions[r] - initialZoom);
                   var d2 =
                       Math.abs(possibleResolutions[r+1] - initialZoom);
                   if (d1 < d2)
                       actualZoom = possibleResolutions[r];
                   else actualZoom = possibleResolutions[r+1];
                   break;
               }
           }
       } else actualZoom = 1;
    }

    // we need a View object for the map
    var view = new ol.View({
       projection: proj,
       center: imgCenter,
       extent: [0, -dims['height'], dims['width'], 0],
       resolutions :
           ome.ol3.utils.Misc.prepareResolutions(zoomLevelScaling),
       resolution : actualZoom
    });

    // we have a need to keep a list & reference of the controls
    // and interactions registered, therefore we need to take a
    // slighlty longer route to add them to the map
    var defaultInteractions = ome.ol3.defaultInteractions();
    var interactions = new ol.Collection();
    for (var inter in defaultInteractions) {
       interactions.push(defaultInteractions[inter]['ref']);
       this.viewerState_[inter] = defaultInteractions[inter];
    }
    var defaultControls = ome.ol3.defaultControls();
    var controls = new ol.Collection();
    for (var contr in defaultControls) {
       controls.push(defaultControls[contr]['ref']);
       this.viewerState_[contr] = defaultControls[contr];
    }

    // finally construct the open layers map object
    this.viewer_ = new ol.Map({
       logo: false,
       controls: controls,
       interactions:  interactions,
       renderer: ol.renderer.Type.CANVAS,
       layers: [new ol.layer.Tile({source: source, preload: Infinity})],
       target: this.container_,
       view: view
    });

    // expand bird's eye view if we have tiled sources
    if (source.use_tiled_retrieval_)
        this.viewerState_["birdseye"]['ref'].setCollapsed(false);
    // tweak source element for fullscreen to include dim sliders (iviewer only)
    var targetId = this.getTargetId();
    var viewerFrame = targetId ? document.getElementById(targetId) : null;
    if (targetId && viewerFrame) {
        this.viewerState_["fullscreen"]['ref'].source_ = viewerFrame;
        this.viewerState_["dragPan"]['ref'].condition_ =
            function(e) {
                // ignore right clicks (from context)
                return ol.events.condition.noModifierKeys(e) &&
                    ol.events.condition.primaryAction(e);
            };
    }
    // enable scalebar by default
    this.toggleScaleBar(true);

    // listens to resolution changes
    this.onViewResolutionListener =
       ol.events.listen( // register a resolution handler for zoom display
           this.viewer_.getView(), "change:resolution",
           function(event) {
               this.displayResolutionInPercent();
           }, this);
    this.displayResolutionInPercent();

    // this is for work that needs to be done after,
    // e.g we have just switched images
    // because of the asynchronious nature of the initialization
    // we need to do this here
    if (typeof(postSuccessHook) === 'function')
       postSuccessHook.call(this);

    if (this.tried_regions) this.addRegions();

    if (this.eventbus_) {
       // an endMove listener to publish move events
       this.onEndMoveListener =
           ol.events.listen(
               this.viewer_, ol.MapEventType.MOVEEND,
               function(event) {
                   this.eventbus_.publish(
                       "IMAGE_INTERACTION",
                       {"config_id": this.getTargetId(),
                        "z": this.getDimensionIndex('z'),
                        "t": this.getDimensionIndex('t'),
                        "c": this.getDimensionIndex('c'),
                        "center": this.viewer_.getView().getCenter()});
               }, this);
    }
}

/**
 * Shows the viewer
 */
ome.ol3.Viewer.prototype.show = function() {
    var viewerElement = document.getElementById(this.container_);
    if (viewerElement) viewerElement.style.visibility = "visible";
}

/**
 * Hides the viewer
 */
ome.ol3.Viewer.prototype.hide = function() {
    var viewerElement = document.getElementById(this.container_);
    if (viewerElement) viewerElement.style.visibility = "hidden";
}

/**
 * Switches between split and normal view
 *
 * @param {boolean} flag true to affect a split view, false otherwise
 */
ome.ol3.Viewer.prototype.toggleSplitView = function(flag) {
    // we only act upon a valid flag
    if (typeof flag !== 'boolean') return;

    // compare with present split value, if we are the same => why change
    if (this.split_ === flag) return;

    // set new value and force change and reinitialization
    this.split_ = flag;
    // need an init hook to be able to reinitialize to the present settings
    var defT = this.getDimensionIndex('t');
    var defZ = this.getDimensionIndex('z');
    var defM = this.getImage().image_model_ === 'g' ? "greyscale" : "color";
    var defC = [];
    for (var c in this.getImage().channels_info_) {
        var oldC = this.getImage().channels_info_[c];
        defC.push({
            "active" : oldC.active,
            "color" : oldC.color,
            "window" : {
                "min" : oldC.min,
                "max" : oldC.max,
                "start": oldC.start,
                "end": oldC.end}
        });
    }
    var initHook = function() {
        if (typeof this.image_info_['rdefs'] !== 'object' ||
            this.image_info_['rdefs'] === null) this.image_info_['rdefs'] = {};
        this.image_info_['rdefs']['defaultT'] = defT;
        this.image_info_['rdefs']['defaultZ'] = defZ;
        this.image_info_['rdefs']['model'] = defM;
        this.image_info_['channels'] = defC;
    }
    this.changeToImage(this.id_, true, true, initHook);
}

/**
 * Changes image that is being viewed.
 * The clean up we have to do included the following:
 * <ul>
 * <li>Clear/Remember the controls/interactions (if keep_viewer_state is true)</li>
 * <li>Clear all layers and overlays</li>
 * <li>Reset the stored image info to null</li>
 * <li>Reset the stored regions info to null</li>
 * <li>Reset the internal viewer object</li>
 * <li>Set the internal image id to the new image id</li>
 * <li>Call initialize again to set up things</li>
 *</ul>
 *
 * @param {number} id an image id
 * @param {boolean} keep_viewer_state keeps the viewer 'state',
 *  i.e registered controls and interactions
 * @param {boolean} reinitialize_on_same_image should we reinitialize on the same image
 *  defaults to false and is only useful on rare occasions: e.g. split channel view
 * @param {function=} reinit_handler an optional handler for
 *  defaults to false and is only useful on rare occasions: e.g. split channel view
 */
ome.ol3.Viewer.prototype.changeToImage =
    function(id, keep_viewer_state, reinitialize_on_same_image, reinit_handler) {
        var viewer_state =
            typeof(keep_viewer_state) === 'boolean' ? keep_viewer_state : false;
        if (typeof reinitialize_on_same_image !== 'boolean')
            reinitialize_on_same_image = false;
        if (id === this.id_ && !reinitialize_on_same_image) return;

        // clean up, remember registered controls/interactions
        var componentsRegistered = this.dispose(viewer_state);

        // set new id
        this.id_ = id;
        try {
            this.id_ = parseInt(this.id_);
        } catch(not_a_number) {}
        if (typeof this.id_ !== 'number' || this.id_ <=0)
            console.error('Image Id has to be a strictly positive integer');

        /*
         * add controls and interactions to restore previous 'viewer state'
         * we also check if after initialization (see above) the control/interaction
         * hasn't been established already by default so as to avoid multiple Loading
         * in order to get the interaction/control class that we need to instantiate
         * we look it up at {@link ome.ol3.AVAILABLE_VIEWER_CONTROLS} or
         * {@link ome.ol3.AVAILABLE_VIEWER_INTERACTIONS}
         * via the key value stored for the previously registered components
         *
         * Important: all of this needs to be done post reinitialization since we
         * require an ajax request to get the new image info and reestablishe the
         * viewer
         */
        var postSuccessHook = function() {
            // reastablish registered controls/interactions
            for (var c in componentsRegistered) {
                var prevComp = componentsRegistered[c];
                var type = prevComp['type'];
                var key = prevComp['key'];

                this.addInteractionOrControl(key, type);
            }
        }

        // reinitialize everything
        // we also check for cross domain if we have the login flag set to true already
        // otherwise we don't need to bother
        if (ome.ol3.utils.Net.isSameOrigin(this.server_) ||
            this.haveMadeCrossOriginLogin_) {
                this.initialize_(
                    this, postSuccessHook,
                    typeof reinit_handler === 'function' ?
                        reinit_handler : null);
        } else ome.ol3.utils.Net.makeCrossDomainLoginRedirect(this.server_);
}

/**
 * Creates an OmeroRegions instance and stores its reference internally
 * with everything that that entails, i.e. an omero server request for rois.
 *
 * Note, however, that for general drawing ability this method has to be called
 * before any drawing interaction is possible regardless of whether the image
 * has existing rois associated with it or not!
 *
 * Important: Calling this method twice or more times will have no effect if
 * there is a regions instance present already.
 *
 * Note: Because of asynchronous viewer initialization this method can be called
 * at a moment in time that the viewer has not been fully initialized in which
 * case we make a note (flag: tried_regions_) and remember any handed in
 * regions data which will be picked up at the end of the initialization process
 * when the tried_regions_ flag is checked.
 *
 * Should you want to hide the regions, once created, call:
 * [setRegionsVisibility]{@link ome.ol3.Viewer#setRegionsVisibility} passing in: false
 *
 * If, indeed, you wish to remove the regions layer use:
 * [removeRegions]{@link ome.ol3.Viewer#removeRegions} but bear in mind that this requires a call to
 * [addRegions]{@link ome.ol3.Viewer#addRegions} again if you want it back which is more expensive
 * than toggling visibility
 *
 * @param {Array=} data regions data (optional)
 */
ome.ol3.Viewer.prototype.addRegions = function(data) {
    // without a map, no need for a regions overlay...
    if (!(this.viewer_ instanceof ol.Map)) {
        this.tried_regions_ = true;
        if (ome.ol3.utils.Misc.isArray(data))
            this.tried_regions_data_ = data;
        return;
    }
    this.tried_regions_ = false;
    this.tried_regions_data_ = null;
    if (this.regions_ instanceof ome.ol3.source.Regions) return;

    var options = {};
    if (data) options['data'] = data;
    this.regions_ = new ome.ol3.source.Regions(this, options);

    // add a vector layer with the regions
    if (this.regions_) {
        this.viewer_.addLayer(new ol.layer.Vector({source : this.regions_}));
        // enable roi selection by default,
        // as well as modify and translate
        this.regions_.setModes(
            [ome.ol3.REGIONS_MODE['SELECT'],
             ome.ol3.REGIONS_MODE['MODIFY'],
             ome.ol3.REGIONS_MODE['TRANSLATE']]);

        this.onViewRotationListener =
            ol.events.listen( // register a rerender action on rotation
                this.viewer_.getView(), "change:rotation",
                function(event) {
                    var regions = this.getRegions();
                    if (regions) regions.changed();
                }, this);
    }
}

/**
 * Toggles the visibility of the regions/layer.
 * If a non-empty array of rois is handed in, only the listed regions will be affected,
 * otherwise the entire layer
 *
 * @param {boolean} visible visibitily flag (true for visible)
 * @param {Array<string>} roi_shape_ids a list of string ids of the form: roi_id:shape_id
 */
ome.ol3.Viewer.prototype.setRegionsVisibility = function(visible, roi_shape_ids) {
    // without a regions layer there will be no regions to hide...
    var regionsLayer = this.getRegionsLayer();
    if (regionsLayer) {
        var flag = visible || false;

        if (!ome.ol3.utils.Misc.isArray(roi_shape_ids) || roi_shape_ids.length === 0)
            regionsLayer.setVisible(flag);
        else
            this.getRegions().setProperty(roi_shape_ids, "visible", flag);
    }
}

/**
 * Toggles the visibility of the regions/layer.
 * If a non-empty array of rois is handed in, only the listed regions will be affected,
 * otherwise the entire layer
 *
 * @param {boolean} flag if true we are displaying the text (if there), otherwise no
 */
ome.ol3.Viewer.prototype.showShapeComments = function(flag) {
    // without a regions layer there will be no regions to hide...
    var regions = this.getRegions();
    if (regions && typeof flag === 'boolean') {
        regions.show_comments_ = flag;
        regions.changed();
    }
}

/**
 * Marks given shapes as selected. The center flag is only considered if we
 * have a single shape only
 *
 * @param {Array<string>} roi_shape_ids list in roi_id:shape_id notation
 * @param {boolean} selected flag whether we should (de)select the rois
 * @param {boolean} clear flag whether we should clear existing selection beforehand
 * @param {boolean=} center centers map on the shape coordinates
 */
ome.ol3.Viewer.prototype.selectShapes = function(
    roi_shape_ids, selected, clear, center) {
    // without a regions layer there will be no select of regions ...
    var regions = this.getRegions();
    if (regions === null || regions.select_ === null) return;

    if (typeof clear === 'boolean' && clear) regions.select_.clearSelection();
    regions.setProperty(roi_shape_ids, "selected", selected);

    if (roi_shape_ids.length === 1 && typeof center === 'boolean' && center &&
        typeof regions.idIndex_[roi_shape_ids[0]] === 'object')
            this.centerOnGeometry(
                regions.idIndex_[roi_shape_ids[0]].getGeometry());
}

/**
 * Marks given shapes as selected. The center flag is only considered if we
 * have a single shape only
 *
 * @param {Array<string>} roi_shape_ids list in roi_id:shape_id notation
 * @param {boolean} undo if true we roll back, default: false
 * @param {function=} callback a success handler
 */
ome.ol3.Viewer.prototype.deleteShapes = function(roi_shape_ids, undo, callback) {
    // without a regions layer there will be no select of regions ...
    var regions = this.getRegions();
    if (regions === null) return;

    regions.setProperty(
        roi_shape_ids, "state",
        typeof undo === 'boolean' && undo ?
            ome.ol3.REGIONS_STATE.ROLLBACK : ome.ol3.REGIONS_STATE.REMOVED,
        typeof callback === 'function' ? callback : null);
}

/**
 * Centers view on the middle of a geometry
 * optionally zooming in on a given resolution
 *
 * @param {ol.geom.Geometry} geometry the geometry
 * @param {number=} resolution the resolution to zoom in on
 */
ome.ol3.Viewer.prototype.centerOnGeometry = function(geometry, resolution) {
    if (!(geometry instanceof ol.geom.Geometry)) return;

    // only center if we don't intersect the viewport
    if (ol.extent.intersects(
            geometry.getExtent(),
            this.viewer_.getView().calculateExtent())) return;

    // use given resolution for zoom
    if (typeof resolution === 'number' && !isNaN(resolution)) {
        var constrainedResolution =
            this.viewer_.getView().constrainResolution(resolution);
        if (typeof constrainedResolution === 'number')
            this.viewer_.getView().setResolution(constrainedResolution);
    }

    // center (taking into account potential rotation)
    var rot = this.viewer_.getView().getRotation();
    if (geometry.getType() === ol.geom.GeometryType.CIRCLE) {
        var ext = geometry.getExtent();
        geometry = ol.geom.Polygon.fromExtent(ext);
        geometry.rotate(rot, ol.extent.getCenter(ext));
    }
    var coords = geometry.getFlatCoordinates();
    var cosine = Math.cos(-rot);
    var sine = Math.sin(-rot);
    var minRotX = +Infinity;
    var minRotY = +Infinity;
    var maxRotX = -Infinity;
    var maxRotY = -Infinity;
    var stride = geometry.getStride();
    for (var i = 0, ii = coords.length; i < ii; i += stride) {
        var rotX = coords[i] * cosine - coords[i + 1] * sine;
        var rotY = coords[i] * sine + coords[i + 1] * cosine;
        minRotX = Math.min(minRotX, rotX);
        minRotY = Math.min(minRotY, rotY);
        maxRotX = Math.max(maxRotX, rotX);
        maxRotY = Math.max(maxRotY, rotY);
    }
    sine = -sine;
    var centerRotX = (minRotX + maxRotX) / 2;
    var centerRotY = (minRotY + maxRotY) / 2;
    var centerX = centerRotX * cosine - centerRotY * sine;
    var centerY = centerRotY * cosine + centerRotX * sine;
    this.viewer_.getView().setCenter([centerX, centerY]);
}

/**
 * Removes the regions from the viewer which is a multi step procedure
 * that involves destroying the OmeroRegions instance as well as the open
 * layer's vector layer
 *
 */
ome.ol3.Viewer.prototype.removeRegions = function(masks_only) {
    var removeMasksOnly = false;
    if (typeof(masks_only) === 'boolean')
        removeMasksOnly = masks_only;

    // without an existing instance no need to destroy it...
    if (!removeMasksOnly && this.regions_ instanceof ome.ol3.source.Regions) {
        // reset mode which will automatically deregister interactions
        this.regions_.setModes([ome.ol3.REGIONS_MODE['DEFAULT']]);
        // dispose of the internal OmeroRegions instance
        this.regions_.dispose();
        this.regions_ = null;
    }

    // remove any onViewRotationListener
    if (typeof(this.onViewRotationListener) !== 'undefined' &&
        this.onViewRotationListener)
            ol.events.unlistenByKey(this.onViewRotationListener);

    var regionsLayer = this.getRegionsLayer();
    if (regionsLayer) {
        //remove everything down to the image layer
        var len = this.viewer_.getLayers().getLength();
        if (removeMasksOnly) --len;
        for (var i=len-1; i > 0;i--) {
            var l = this.viewer_.getLayers().item(i);
            l.setSource(null);
            l.sourceChangeKey_ = null;
            this.viewer_.getLayers().removeAt(i);
        }
    }
}

/**
 * Sets the behavior for text in the regions layer.
 * see: [setRotateText & setScaleText{@link ome.ol3.source.Regions#setRotateText}
 *
 * @param {boolean=} scaleText flag whether text should be scaled with view resolution
 * @param {boolean=} rotateText flag whether text should be rotated with view resolution
 */
ome.ol3.Viewer.prototype.setTextBehaviorForRegions = function(scaleText, rotateText) {
    // without a regions layer there will be no regions to hide...
    if (this.getRegionsLayer()) {
        this.getRegions().setScaleText(scaleText);
        this.getRegions().setRotateText(rotateText);
    }
}

/**
 * Adds an interaction to the viewer.
 * Note: the interaction will only be added if it hasn't been added before
 * Use the key listed here: {@link ome.ol3.AVAILABLE_VIEWER_INTERACTIONS}
 * <p>The version with the second argument can be used to sort of bypass the factory
 * for cases where one wants to hand in an already existing interaction</p>
 *
 * @param {string} key the unique interaction key
 * @param {Object} interaction an object that is an interaction
 */
ome.ol3.Viewer.prototype.addInteraction = function(key, interaction) {
    // if we have no interaction given as the second argument => delegate to the factory
    if (typeof interaction !== 'object' || interaction === null) {
        this.addInteractionOrControl(key, 'interaction');
        return;
    }

    // we do have to have the key listed in the AVAILABLE_VIEWER_INTERACTIONS
    var availableInteraction =
        typeof ome.ol3.AVAILABLE_VIEWER_INTERACTIONS[key] === 'object' ?
            ome.ol3.AVAILABLE_VIEWER_INTERACTIONS[key] : null;
    // the given interaction has to also match the clazz
    // of the one registered under that key
    if (availableInteraction == null || !(interaction instanceof availableInteraction['clazz']))
         return;

    // if we don't have an instance in our viewer state, we return
    if (!(this.viewer_ instanceof ol.Map) || // could be the viewer was not initialized
                (typeof(key) !== 'string')) // key not a string
                    return;

    if (typeof this.viewerState_[key] === 'object')
        return;  // control/interaction already registered

    // now we can safely add the interaction
    this.viewer_.addInteraction(interaction);
    this.viewerState_[key] =
        {"type": 'interaction', "ref": interaction,
        "defaults" : false,
        "links" : []};
}


/**
 * Adds a control to the viewer.
 * Note: the control will only be added if it hasn't been added before
 * Use the key listed here: {@link ome.ol3.AVAILABLE_VIEWER_CONTROLS}
 *
 * @param {string} key the unique control key
 */
ome.ol3.Viewer.prototype.addControl = function(key) {
    // delegate
    this.addInteractionOrControl(key, "control");
}

/**
 * Adds a control/interaction to the viewer. Internal convience method
 *
 * for interaction keys see: {@link ome.ol3.AVAILABLE_VIEWER_INTERACTIONS}
 * for control keys see: {@link ome.ol3.AVAILABLE_VIEWER_CONTROLS}
 *
 * @private
 * @param {string} type whether it's an interaction or a control
 * @param {string} key the unique interaction or control key
 * @param {boolean} descend a flag whether we should follow linked interactions/controls
 */
ome.ol3.Viewer.prototype.addInteractionOrControl = function(key, type, descend) {
    if (!(this.viewer_ instanceof ol.Map) || // could be the viewer was not initialized
        (typeof(key) !== 'string') || // key not a string
        (typeof(type) !== 'string')) return; // type is not a string

    if (typeof this.viewerState_[key] === 'object')
        return;  // control/interaction already registered

    var followLinkedComponents = true;
    if (typeof(descend) === 'boolean')
        followLinkedComponents = descend;

    var componentFound =
        (type === 'control') ?
            (typeof ome.ol3.AVAILABLE_VIEWER_CONTROLS[key] === 'object' ?
                ome.ol3.AVAILABLE_VIEWER_CONTROLS[key] : null) :
            (typeof ome.ol3.AVAILABLE_VIEWER_INTERACTIONS[key] === 'object' ?
                ome.ol3.AVAILABLE_VIEWER_INTERACTIONS[key] : null);
    if (componentFound == null) // interaction/control is not available
        return;

    var Constructor = componentFound['clazz'];
    var newComponent = new Constructor(componentFound['options']);

    if (type === 'control')
        this.viewer_.addControl(newComponent);
    else
        this.viewer_.addInteraction(newComponent);
    this.viewerState_[key] =
        {"type": type, "ref": newComponent,
        "defaults" : componentFound['defaults'],
        "links" : componentFound['links']};

    // because controls have interactions and interactions have controls linked to them
    // we are going to call ourselves again with an IMPORTANT flag that we are not
    // going to continue this way in a cyclic manner!
    if (followLinkedComponents) {
        for (var link in componentFound['links'])
            this.addInteractionOrControl(
                componentFound['links'][link],
                type === 'control' ? 'interaction' : 'control',
                false);
        }
}

/**
 * Removes a control or interaction from the viewer
 * see [AVAILABLE_VIEWER_CONTROLS/AVAILABLE_VIEWER_INTERACTIONS]{@link ome.ol3.AVAILABLE_VIEWER_CONTROLS}
 *
 * @param {string} key the unique interaction or control key
 * @param {boolean} descend a flag whether we should follow linked interactions/controls
 */
ome.ol3.Viewer.prototype.removeInteractionOrControl = function(key, descend) {
    if (!(this.viewer_ instanceof ol.Map) || // could be the viewer was not initialized
        (typeof(key) !== 'string')) return; // key is not a string

    if (typeof this.viewerState_[key] !== 'object')
        return;  // control/interaction already removed

    var controlOrInteraction = this.viewerState_[key];
    var followLinkedComponents = true;
    if (typeof(descend) === 'boolean')
        followLinkedComponents = descend;

    if (controlOrInteraction['type'] === 'control')
        this.viewer_.getControls().remove(controlOrInteraction['ref']);
    else
        this.viewer_.getInteractions().remove(controlOrInteraction['ref']);
    if (typeof(controlOrInteraction['ref'].disposeInternal) === 'function' &&
                typeof(controlOrInteraction['ref'].dispose) === 'function')
            controlOrInteraction['ref'].dispose();
    delete this.viewerState_[key];

    // because controls have interactions and interactions have controls linked to them
    // we are going to call ourselves again with an IMPORTANT flag that we are not
    // going to continue this way in a cyclic manner!
    if (followLinkedComponents) {
        for (var link in controlOrInteraction['links'])
            this.removeInteractionOrControl(
                controlOrInteraction['links'][link], false);
        }
}

/**
 * Sets the dimension index for the image via the OmeroImage setter.
 * Available dimension keys to be set are: z,t and c
 * See: {@link ome.ol3.DIMENSION_LOOKUP)
 *
 * This function will check whether the value to be set violates the bounds.
 * If so it will 'fail' silently, i.e. not do anything.
 * This error behavior will extend to unrecognized dimension keys or negative
 * index values as well as non array input for channels
 *
 * Check also out the code in: {@link ome.ol3.source.Image}
 *
 * @param {string} key a 'key' denoting the dimension. allowed are z,t and c!
 * @param {number|string} value the var-length arguments list
 */
ome.ol3.Viewer.prototype.setDimensionIndex = function(key, value) {
    if (typeof(key) !== 'string' || key.length === 0) // dimension key checks
        return;
    var lowerCaseKey = key.substr(0,1).toLowerCase();

    var omeroImage = this.getImage();
    var dimLookup =
        typeof ome.ol3.DIMENSION_LOOKUP[lowerCaseKey] === 'object' ?
            ome.ol3.DIMENSION_LOOKUP[lowerCaseKey] : null;
    // image not there, dim key not found or dimension not settable (i.e. width, height)
    if (omeroImage === null || dimLookup == null || !dimLookup['settable'])
        return;

    var values = Array.prototype.slice.call(arguments, 1);
    // do some bounds checking
    var max = 0;
    try {
        if (key === 'x') key = 'width'; // use alias
        if (key === 'y') key = 'height'; // use alias
         max = this.image_info_.size[key];
        for (var c in values) {
            if (typeof(values[c]) === 'string')
                    values[c] = parseInt(values[c]);
            if (typeof(values[c]) !== 'number' || values[c] < 0)
                return;
            // just in case of the crazy event of floating point
            values[c] = parseInt(values[c]);
            if (values[c] > max)
                return;
        }
    } catch(methodNotDefined) {
        // there is the very remote possibility that the method was not defined
        return;
    }

    // now call setter
    var setter = "set" + dimLookup['method'];
    try {
        omeroImage[setter](key !== 'c' ? values[0] : values);
    } catch(methodNotDefined) {
        // there is the very remote possibility that the method was not defined
        return;
    }

    // we want to affect a rerender,
    // only clearing the cache for tiled sources and channel changes
    omeroImage.forceRender(omeroImage.use_tiled_retrieval_ && key === 'c');

    // update regions (if necessary)
    if (this.getRegionsLayer()) this.getRegions().changed();
}

/**
 * Gets the dimension value for the image via the respective OmeroImage getter.
 * Available dimension keys to query are: x,y,z,t and c
 * See: {@link ome.ol3.DIMENSION_LOOKUP)
 *
 * Check also out the code in: {@link OmeroImage}
 *
 * @return {number|null} the present index or null (if an invalid dim key was supplied)
 */
ome.ol3.Viewer.prototype.getDimensionIndex = function(key) {
    if (typeof(key) !== 'string' || key.length === 0) // dimension key checks
        return;
    var lowerCaseKey = key.substr(0,1).toLowerCase();

    var omeroImage = this.getImage();
    if (omeroImage == null) return; // we could be null

    var dimLookup =
        typeof ome.ol3.DIMENSION_LOOKUP[lowerCaseKey] === 'object' ?
            ome.ol3.DIMENSION_LOOKUP[lowerCaseKey] : null;
    if (dimLookup == null) return; // dim key not found

    // now call getter
    var getter = "get" + dimLookup['method'];
    try {
        return omeroImage[getter]();
    } catch(methodNotDefined) {
        // there is the very remote possibility that the method was not defined
        return null;
    }
}

/**
 * Adds a post tile load hook which can be removed again by:
 * {@link removePostTileLoadHook}
 *
 * The function will take one parameter which is the tile that gets handend in
 * by the framework.
 *
 * For more info have a look at:
 * [OmeroImage.setPostTileLoadFunction]{@link ome.ol3.source.Image#setPostTileLoadFunction}
 *
 * @param {ol.TileLoadFunctionType} func a function with signature function(tile) {}
 */
ome.ol3.Viewer.prototype.addPostTileLoadHook = function(func) {
    var omeroImage = this.getImage();
    if (omeroImage) omeroImage.setPostTileLoadFunction(func);
}

/**
 * Removes a post tile load hook previously set by:
 * {@link addPostTileLoadHook} *
 */
ome.ol3.Viewer.prototype.removePostTileLoadHook = function() {
    var omeroImage = this.getImage();
    if (omeroImage) omeroImage.clearPostTileLoadFunction();
}

/**
 * Internal Method to get to the 'image/tile layer' which will always be the first!
 *
 * @private
 * @return {ol.layer.Tile|null} the open layers tile layer being our image or null
 */
ome.ol3.Viewer.prototype.getImageLayer = function() {
    if (!(this.viewer_ instanceof ol.Map) || // mandatory viewer presence check
        this.viewer_.getLayers().getLength() == 0) // unfathomable event of layer missing...
        return null;

    return this.viewer_.getLayers().item(0);
}

/**
 * Internal Method to get to the 'regions layer' which will always be the second!
 *
 * @private
 * @return { ol.layer.Vector|null} the open layers vector layer being our regions or null
 */
ome.ol3.Viewer.prototype.getRegionsLayer = function() {
    if (!(this.viewer_ instanceof ol.Map) || // mandatory viewer presence check
        this.viewer_.getLayers().getLength() < 2) // unfathomable event of layer missing...
        return null;

    return this.viewer_.getLayers().item(this.viewer_.getLayers().getLength()-1);
}

/**
 * Internal convenience method to get to the image source (in open layers terminoloy)
 *
 * @private
 * @return {ome.ol3.source.Image|null} an instance of OmeroImage or null
 */
ome.ol3.Viewer.prototype.getImage = function() {
    // delegate
    var imageLayer = this.getImageLayer();
    if (imageLayer) return imageLayer.getSource();

    return null;
}

/**
 * Internal convenience method to get to the regions vector source (in open layers terminoloy)
 *
 * @private
 * @return {ome.ol3.source.Regions|null} an instance of OmeroRegions or null
 */
ome.ol3.Viewer.prototype.getRegions = function() {
    // delegate
    var regionsLayer = this.getRegionsLayer();
    if (regionsLayer) return regionsLayer.getSource();

    return null;
}

/**
 * Gets the image id
 *
 * @return {number} the image id
 */
ome.ol3.Viewer.prototype.getId = function() {
    return this.id_;
}

/**
 * Returns the (possibly prefixed) uri for a resource
 *
 * @param {string} resource the resource name
 * @return {string|null} the prefixed URI or null (if not found)
 */
ome.ol3.Viewer.prototype.getPrefixedURI = function(resource) {
    if (typeof this.prefixed_uris_[resource] !== 'string') return null;

    var uri = this.prefixed_uris_[resource];
    if (typeof uri === 'string' && uri.length > 1) {
        // check for leading slash and remove trailing one if there...
        var i=uri.length-1;
        while(i>0) {
            if (uri[i] === '/') uri = uri.substring(0,i);
            else break;
            i--;
        }
        if (uri[0] !== '/') uri = '/' + uri;
    }

    return uri;
}

/**
 * Reads (possibly prefixed) uris from the parameters
 *
 * @param {Object} params the parameters handed in
 */
ome.ol3.Viewer.prototype.readPrefixedUris = function(params) {
    if (typeof params !== 'object' || params === null) return;

    for (var uri in ome.ol3.PREFIXED_URIS) {
        var resource = ome.ol3.PREFIXED_URIS[uri];
        if (typeof params[resource] === 'string')
            this.prefixed_uris_[resource] = params[resource];
        else this.prefixed_uris_[resource] = '/' + resource.toLowerCase();
    }
}

/**
 * Gets the server information
 *
 * @return {object} the server information
 */
ome.ol3.Viewer.prototype.getServer = function() {
    return this.server_;
}

/**
 * This method controls the region layer modes for interacting with the shapes.
 * Anything that concerns selection, translation, modification and drawing can
 * be enabled/disable this way.
 *
 * <p>
 * for use see: [OmeroRegions.setModes]{@link ome.ol3.source.Regions#setModes}
 * </p>
 *
 * @param {Array.<number>} modes an array of modes
 * @return {Array.<number>} the present modes set
 */
ome.ol3.Viewer.prototype.setRegionsModes = function(modes) {
    // delegate
    if (this.getRegionsLayer()) {
        this.getRegions().setModes(modes);
        return this.getRegions().present_modes_;
    }

    return [];
}

/**
 * This method generates shapes and adds them to the regions layer
 * It uses {@link ome.ol3.utils.Regions.generateRegions} internally
 *
 * The options argument is optional and can have the following properties:
 * - shape_info => the roi shape definition (omero marshal format)
 * - number => the number of copies that should be generated
 * - position => the position to place the shape(s) or null (random placement)
 * - extent => a bounding box for generation, default: the entire viewport
 * - theDims => a list of dims to attach to
 * - scale_factor => a scale factor to apply because of image dimension differences
 * - add_history => determines whether we should add the generation to the history
 * - hist_id => the history id to pass through
 */
ome.ol3.Viewer.prototype.generateShapes = function(shape_info, options) {
    // elementary check if we have a shape definition to generate from,
    // a regions layer to add to and the permission to do so
    if (!this.image_info_['perms']['canAnnotate'] ||
        this.getRegionsLayer() === null ||
        typeof shape_info !== 'object') return;

    if (typeof options !== 'object' || options === null) options = {};
    // the number of copies we want, default is: 1
    var number =
        typeof options['number'] === 'number' && options['number'] > 0  ?
            options['number'] : 1;
    // a position to place the copies or else random will be used
    var position =
        ome.ol3.utils.Misc.isArray(options['position']) &&
        options['position'].length === 2 ?
            this.viewer_.getCoordinateFromPixel(options['position']) : null;
    // a limiting extent (bounding box) in which to place the copies
    // defaults to the entire viewport otherwise
    var extent =
        ome.ol3.utils.Misc.isArray(options['extent']) &&
        options['extent'].length === 4 ?
            options['extent'] : this.getViewExtent();
    // the dims we want to attach the generated shapes to
    var theDims =
        ome.ol3.utils.Misc.isArray(options['theDims']) &&
        options['theDims'].length > 0 ?
            options['theDims'] : [{
                "z" : this.getDimensionIndex('z'),
                "t" : this.getDimensionIndex('t'),
                "c" : -1}];

    // sanity check: we are going to need matching numbers for shapes
    // and associated t/zs for the association loop below to make sense
    var dimLen = theDims.length;
    if (dimLen !== number && dimLen > 1) return;
    var oneToManyRelationShip = dimLen === 1 && number > 1;

    // delegate
    var generatedShapes =
        ome.ol3.utils.Regions.generateRegions(
            shape_info, number, extent, position, options['scale_factor']);
    // another brief sanity check in case not all shapes were created
    if (generatedShapes === null ||
            (!oneToManyRelationShip &&
             generatedShapes.length !== theDims.length)) return;

    // post generation work
    // update the styling and associate with dimensions
    for (var i=0;i<generatedShapes.length;i++) {
        var f = generatedShapes[i];
        // and associate them to the proper dims
        f['TheZ'] =
            oneToManyRelationShip ? theDims[0]['z'] : theDims[i]['z'];
        f['TheT'] =
            oneToManyRelationShip ? theDims[0]['t'] : theDims[i]['t'];
        var theC =
            oneToManyRelationShip ? theDims[0]['c'] :
                (typeof theDims[i]['c'] === 'number' ?
                    theDims[i]['c'] : -1);
        f['TheC'] = theC;
        // in case we got created in a rotated view
        var res = this.viewer_.getView().getResolution();
        var rot = this.viewer_.getView().getRotation();
        if (f.getGeometry() instanceof ome.ol3.geom.Label && rot !== 0 &&
                !this.getRegions().rotate_text_)
            f.getGeometry().rotate(-rot);
            ome.ol3.utils.Style.updateStyleFunction(f, this.regions_, true);
    }
    this.getRegions().addFeatures(generatedShapes);

    // notify about generation
    var eventbus = this.eventbus_;
    var config_id = this.getTargetId();
    if (eventbus)
        setTimeout(function() {
            var newRegionsObject =
                ome.ol3.utils.Conversion.toJsonObject(
                    new ol.Collection(generatedShapes), true, true);
            if (typeof newRegionsObject !== 'object' ||
                !ome.ol3.utils.Misc.isArray(newRegionsObject['rois']) ||
                newRegionsObject['rois'].length === 0) return;
            var params = {
                "config_id": config_id,
                "shapes": newRegionsObject['rois']
            };
            if (typeof options['hist_id'] === 'number')
                params['hist_id'] = options['hist_id'];
            if (typeof options['add_history'] === 'boolean')
                params['add_history'] =  options['add_history'];
            eventbus.publish("REGIONS_SHAPE_GENERATED", params);
        },25);
};

/**
 * Gets the viewport extent in internal coordinates. This method is therefore
 * not suitable for use in {@link ome.ol3.Viewer#generateShapes} !
 *
 * @private
 * @return {ol.Extent|null} an array like this: [minX, minY, maxX, maxY] or null (if no viewer)
 */
ome.ol3.Viewer.prototype.getViewExtent = function() {
    if (!(this.viewer_ instanceof ol.Map ||
            this.viewer_.getView() === null)) return null;

    return this.viewer_.getView().calculateExtent(this.viewer_.getSize());
}

/**
 * Returns an extent whose coordinates are the smaller of either
 * the viewport or the image bounding box
 *
 * @return {ol.Extent|null} an array like this: [minX, minY, maxX, maxY] or null (if no viewer)
 */
ome.ol3.Viewer.prototype.getSmallestViewExtent = function() {
    var viewport = this.getViewExtent();
    if (viewport === null) return;

    var image_extent = this.viewer_.getView().getProjection().getExtent();
    var smallestExtent = image_extent.slice();
    smallestExtent[1] = -smallestExtent[3];
    smallestExtent[3] = 0;

    if (viewport[0] > image_extent[0]) smallestExtent[0] = viewport[0];
    if (viewport[1] > -image_extent[3]) smallestExtent[1] = viewport[1];
    if (viewport[2] < image_extent[2]) smallestExtent[2] = viewport[2];
    if (viewport[3] < image_extent[1]) smallestExtent[3] = viewport[3];

    return smallestExtent;
}

/**
 * Helper to gather the ol3 features based on an array of given ids
 *
 * @private
 * @param {Array<string>} ids an array of ids (roi_id:shape_id)
 * @return {ol.Collection|null} a collection of features or null
 */
 ome.ol3.Viewer.prototype.getFeatureCollection = function(ids) {
    if (!ome.ol3.utils.Misc.isArray(ids) || ids.length === 0 ||
        this.regions_.idIndex_ === null) return null;

    var col = new ol.Collection();
    for (var id in ids) {
        try {
            var f = this.regions_.idIndex_[ids[id]];
            if (f['state'] === ome.ol3.REGIONS_STATE.REMOVED ||
                (typeof f['permissions'] === 'object' &&
                    f['permissions'] !== null &&
                    typeof f['permissions']['canEdit'] === 'boolean' &&
                    !f['permissions']['canEdit'])) continue;
            col.push(f);
        } catch(ignored) {}
    }

    return col;
}

/**
 * Modifies the selected shapes with the given shape info, e.g.
 * <pre>
 * {"type" : "label", Text: 'changed', FontSize: { Value: 15 }, FontStyle: 'italic'}
 * </pre>
 *
 * @param {Object} shape_info the shape info as received from the json
 * @param {Array<string>} ids an array of ids (roi_id:shape_id)
 * @param {function=} callback an optional success handler
 */
 ome.ol3.Viewer.prototype.modifyRegionsStyle =
    function(shape_info, ids, callback) {
        if (!(this.regions_ instanceof ome.ol3.source.Regions) ||
            typeof(shape_info) !== 'object' || shape_info === null) return;

        ome.ol3.utils.Style.modifyStyles(
            shape_info, this.regions_,
            this.getFeatureCollection(ids), callback);
 }

 /**
  * Modifies the selected shapes dimension attachment
  * <pre>
  * {"type" : "label", theT: 0, theZ: -1}
  * </pre>
  *
  * @param {Object} shape_info the shape info as received from the json
  * @param {Array<string>} ids an array of ids (roi_id:shape_id)
  * @param {function=} callback an optional success handler
  */
  ome.ol3.Viewer.prototype.modifyShapesAttachment =
     function(shape_info, ids, callback) {
         if (!(this.regions_ instanceof ome.ol3.source.Regions) ||
             typeof(shape_info) !== 'object' || shape_info === null) return;

         var updatedShapeIds = [];
         var col = this.getFeatureCollection(ids);

         if (col === null) return;

         var dims = ['TheT', 'TheZ', 'TheC'];
         col.forEach(function(f) {
             for (var p in shape_info)
                if (dims.indexOf(p) !== -1 &&
                     typeof shape_info[p] === 'number' &&
                     shape_info[p] >= -1 && f[p] !== shape_info[p]) {
                         f[p] = shape_info[p];
                         updatedShapeIds.push(f.getId());
                }
         });

         if (updatedShapeIds.length > 0)
             this.regions_.setProperty(
                 updatedShapeIds, "state",
                 ome.ol3.REGIONS_STATE.MODIFIED, callback);
  }

/**
 * Persists modified/added/deleted shapes
 * see: {@link ome.ol3.source.Regions.storeRegions}
 *
 * @param {Array.<string>} deleted an array of ids for deletion (of the form: roi_id:shape_id)
 * @param {boolean} useSeparateRoiForEachNewShape if false all new shapes are combined within one roi
 * @param {string} uri a server uri to post to for persistance
 * @param {boolean} omit_client_update an optional flag that's handed back to the client
 *                  to indicate that a client side update to the response is not needed
 * @return {boolean} true if a storage request was made, false otherwise
 */
ome.ol3.Viewer.prototype.storeRegions =
    function(deleted, useSeparateRoiForEachNewShape, uri, omit_client_update) {

        if (!(this.regions_ instanceof ome.ol3.source.Regions))
            return false; // no regions, nothing to persist...

        omit_client_update =
            typeof omit_client_update === 'boolean' && omit_client_update;
        useSeparateRoiForEachNewShape =
            typeof(useSeparateRoiForEachNewShape) === 'boolean' ?
                useSeparateRoiForEachNewShape : true;
        if (typeof uri !== 'string' || uri.length === 0) uri = '/persist_rois';

        var isDeleteRequest =
            ome.ol3.utils.Misc.isArray(deleted) && deleted.length > 0;
        var collectionOfFeatures = null;
        if (isDeleteRequest) {
            collectionOfFeatures = new ol.Collection();
            for (var i=0;i<deleted.length;i++) {
                var id = deleted[i];
                if (typeof this.regions_.idIndex_[id] === 'object')
                    collectionOfFeatures.push(this.regions_.idIndex_[id]);
            };
        } else collectionOfFeatures =
                    new ol.Collection(this.regions_.getFeatures());

        var roisAsJsonObject =
        ome.ol3.utils.Conversion.toJsonObject(
            collectionOfFeatures, useSeparateRoiForEachNewShape);
        // check if we have nothing to persist, i.e. to send to the back-end
        if (roisAsJsonObject['count'] === 0) {
            // we may still want to clean up new but deleted shapes
            if (!omit_client_update &&
                roisAsJsonObject['new_and_deleted'].length > 0) {
                    var ids = {};
                    for (var i in roisAsJsonObject['new_and_deleted']) {
                        var id = roisAsJsonObject['new_and_deleted'][i];
                        if (typeof this.regions_.idIndex_[id] === 'object') {
                            this.regions_.removeFeature(
                                this.regions_.idIndex_[id]);
                            ids[id] = id;
                        }
                    }
                    if (this.eventbus_) {
                        this.eventbus_.publish(
                            "REGIONS_STORED_SHAPES", {
                                'config_id': this.getTargetId(),
                                'shapes': ids,
                                'is_delete': isDeleteRequest
                            });
                    }
            }
            return false;
        }

        // remember deleted ids for history removal
        roisAsJsonObject['is_delete'] = isDeleteRequest;
        return this.regions_.storeRegions(
                    roisAsJsonObject, uri, omit_client_update);
}

/**
 * Enables the drawing of one shape of a given type
 * To do so it sets the regions mode to draw, storing previously chosen
 * modes, adds the openlayers draw interaction to then switch back to
 * the previous modes.
 * The types supported are: 'point', 'line', 'rectangle', 'ellipse' and
 * 'polygons'.
 *
 * @param {Object} shape the shape definition for drawing (incl. type)
 * @param {number} roi_id a roi id that gets incorporated into the id (for grouping)
 * @param {Object=} opts optional parameters such as:
 *                       an a history id (hist_id) to pass through
 *                       or a list of unattached dimensions (unattached)
 */
ome.ol3.Viewer.prototype.drawShape = function(shape, roi_id, opts) {
    if (!this.image_info_['perms']['canAnnotate'] ||
        !(this.regions_ instanceof ome.ol3.source.Regions) ||
        typeof(shape) !== 'object' || typeof(shape) === null ||
        typeof(shape['type']) !== 'string' || shape['type'].length === 0) return;

    var oldModes = this.regions_.present_modes_.slice();
    this.setRegionsModes([ome.ol3.REGIONS_MODE.DRAW]);
    if (!(this.regions_.draw_ instanceof ome.ol3.interaction.Draw)) {
        this.setRegionsModes(oldModes);
        return;
    }

    this.regions_.draw_.drawShape(shape, roi_id, opts);
}

/**
 * Cancels any active drawing interactions
 */
ome.ol3.Viewer.prototype.abortDrawing = function() {
    if (!(this.regions_ instanceof ome.ol3.source.Regions) ||
        !(this.regions_.draw_ instanceof ome.ol3.interaction.Draw)) return;
    this.regions_.draw_.endDrawingInteraction();
}

/**
 * Cleans up, calling the dispose() methods of the regions instance and the ol3 map
 * @private
 * @param {boolean} rememberEnabled a flag if the presently enabled controls/interactions should be remembered
 * @return {Array|null} if rememberEnabled is true: an array of enabled controls/interactions, otherwise null
 */
ome.ol3.Viewer.prototype.dispose = function(rememberEnabled) {
    // remove regions first (if exists) since it holds a reference to the viewer
    this.removeRegions();

    if (typeof(rememberEnabled) !== 'boolean')
        rememberEnabled = false;
    var componentsRegistered = rememberEnabled ? [] : null;

    // tidy up viewer incl. layers, controls and interactions
    if (this.viewer_ instanceof ol.Map) {
        if (rememberEnabled && this.viewerState_) {
            // delete them from the list as well as the viewer
            for (var K in this.viewerState_) {
                var V = this.viewerState_[K];
                this.removeInteractionOrControl(K);
                // remember which controls and interactions were used
                // we do not remember controls and interactions that are not defaults
                // i.e. the more involved ones such as roi stuff (i.e. drawing, translation, etc)
                if (typeof(V) === 'object' && V['defaults'])
                    componentsRegistered.push({ "key" : K, "type" : V['type']});
            };
            this.viewerState_ = {};
        } else {
            this.viewerState_ = {};
            this.viewer_.getControls().clear();
            this.viewer_.getInteractions().clear();
        }
        var omeroImage = this.getImage();
        if (omeroImage) omeroImage.dispose();
        this.viewer_.getLayers().clear();
        this.viewer_.getOverlays().clear();
        // remove global ol event listeners
        if (typeof(this.onEndMoveListener) !== 'undefined' &&
                    this.onEndMoveListener)
                ol.events.unlistenByKey(this.onEndMoveListener);
        if (typeof(this.onViewResolutionListener) !== 'undefined' &&
            this.onViewResolutionListener)
                ol.events.unlistenByKey(this.onViewResolutionListener);
        this.viewer_.dispose();
    }

    // reset internally stored viewer and image information
    this.initParams_ = {};
    this.image_info_ = null;
    this.viewer_ = null;

    return componentsRegistered;
}

/**
 * Destroys the viewer object as best as is possible
 * disposing of all contained regions and ol map (and associated objects)
 * as well as unregistering any event subscriptions
 *
 */
ome.ol3.Viewer.prototype.destroyViewer = function() {
    this.dispose();
    if (this.eventbus_) this.eventbus_ = null;
}

/**
 * Modifies the channel value range
 * see: {@link ome.ol3.source.Image.changeChannelRange}
 *
 * @param {Array.<Object>} ranges an array of objects with channel props
 */
ome.ol3.Viewer.prototype.changeChannelRange = function(ranges) {
    if (this.getImage() === null) return;

    this.getImage().changeChannelRange(ranges);
}

/**
 * Modifies the image projection
 * see: {@link ome.ol3.source.Image.setImageProjection}
 *
 * @param {string} value the new value
 * @param {Object=} opts additional options, e.g. intmax projection start/end
 */
ome.ol3.Viewer.prototype.changeImageProjection = function(value, opts) {
    if (this.getImage() === null) return;

    this.getImage().setImageProjection(value, opts);

    // update regions (if necessary)
    if (this.getRegionsLayer()) this.getRegions().changed();
}

/**
 * Modifies the image model
 * see: {@link ome.ol3.source.Image.setImageModel}
 *
 * @param {string} value the new value
 */
ome.ol3.Viewer.prototype.changeImageModel = function(value) {
    if (this.getImage() === null) return;

    this.getImage().setImageModel(value);
}

/**
 * Enables/disabled scale bar
 *
 * @param {boolean} show if true we show the scale bar, otherwise not
 * @return {boolean} true if the toggle was successfully done, otherwise false
 */
 ome.ol3.Viewer.prototype.toggleScaleBar = function(show) {
    // check if we have an image and a pixel size specified
    if (this.getImage() === null ||
        typeof this.image_info_['pixel_size'] !== "object" ||
        typeof this.image_info_['pixel_size']['x'] !== "number") return false;

    if (typeof show !== 'boolean') show = false;

    // check if we have an instance of the control already
    // and create one if we don't
    var scalebarControlExists =
        typeof this.viewerState_['scalebar'] === 'object';
    if (!scalebarControlExists) {
        if (show) this.addControl("scalebar");
        return true;
    }

    // toggle visibility now
    try {
        var scalebarControl = this.viewerState_["scalebar"]['ref'];
        scalebarControl.element_.style.display = show ? "" : "none";
    } catch(ex) {
        return false;
    }
    return true;
 }

/**
 * Triggers a map update with redraw of viewport.
 * Useful if target div has been resized
 * @param {number=} delay delay in millis
 */
ome.ol3.Viewer.prototype.redraw = function(delay) {
    if (this.viewer_) {
        var update =
            function() {
                if (this.viewer_) {
                    this.viewer_.updateSize();
                    if (this.viewerState_["birdseye"] &&
                        this.viewerState_["birdseye"]['ref']
                           instanceof ome.ol3.controls.BirdsEye)
                                this.viewerState_["birdseye"]['ref'].ovmap_.updateSize();
                }
            }.bind(this);

        if (typeof delay !== 'number' || delay <= 0) {
            update();
            return;
        }
        setTimeout(update, delay);
    }
}

/**
 * Extracts the id which is part of the viewer's target element id
 * e.g. xxxxx_344455
 */
ome.ol3.Viewer.prototype.getTargetId = function() {
    try {
        var elemId =
            typeof this.viewer_.getTargetElement() === 'string' ?
                this.viewer_.getTargetElement() :
                    typeof this.viewer_.getTargetElement() === 'object' &&
                    typeof this.viewer_.getTargetElement().id === 'string' ?
                        this.viewer_.getTargetElement().id : null;

        var _pos = -1;
        if (elemId === null ||
            ((_pos = elemId.lastIndexOf("_")) === -1)) return null;

        var id = parseInt(elemId.substring(_pos+1));
        if (!isNaN(id)) return id;
    } catch(no_care) {
        return null;
    }

    return null;
}

/**
 * Retrieves initial request parameter by key
 *
 * @private
 * @param {string} key the key
 * @return {string|null} returns the value associated with the key or null
 */
ome.ol3.Viewer.prototype.getInitialRequestParam = function(key) {
    if (typeof key !== 'string' ||
        typeof this.initParams_ !== 'object') return null;

    key = key.toUpperCase();
    if (typeof this.initParams_[key] === 'undefined' ||
        typeof this.initParams_[key] === null) return null;

    return this.initParams_[key];
}

/**
 * Captures the view parameters, that is to say image settings + resolution
 * and center
 *
 * @return {object} an object populated with the properties mentioned above
 */
ome.ol3.Viewer.prototype.captureViewParameters = function() {
    if (this.getImage() === null) return null;

    var center = this.viewer_.getView().getCenter();
    var ret = this.getImage().captureImageSettings();
    ret["resolution"] = this.viewer_.getView().getResolution();
    ret["center"] = [center[0], -center[1]];

    return ret;
}

/**
 * Undoes/redoes history entries
 *
 * @param {number} hist_id the id associated with the history entry
 * @param {boolean=} undo if true we undo, if false we redo, default: undo
 */
ome.ol3.Viewer.prototype.doHistory = function(hist_id, undo) {
    if (typeof hist_id !== 'number' || this.getRegions() === null) return;

    this.getRegions().doHistory(hist_id, undo);
}

/**
 * Retrieves an up-to-date shape definition for the given shape id
 *
 * @param {string} shape_id a combined roi:shape id
 * @return {Object} the shape definition or null if id does not have a feature
 */
ome.ol3.Viewer.prototype.getShapeDefinition = function(shape_id) {
    if (this.getRegions() === null || typeof shape_id !== 'string' ||
        typeof this.getRegions().idIndex_[shape_id] !== 'object') return null;

    return ome.ol3.utils.Conversion.featureToJsonObject(
        this.getRegions().idIndex_[shape_id]);
}

/**
 * Displays resolution as a percentage
 */
ome.ol3.Viewer.prototype.displayResolutionInPercent = function() {
    var zoomDisplay =
        document.getElementsByClassName('ol-zoom-display');
    if (typeof zoomDisplay !== 'object' ||
        typeof zoomDisplay.length !== 'number' ||
        zoomDisplay.length === 0) return;

    zoomDisplay[0].value =
        Math.round((1 / this.viewer_.getView().getResolution()) * 100);
}

/**
 * Watches the next rendering iteration (i.e. postrender event)
 * @param {boolean} stopOnTileLoadError we don't continue watching the load
 *                      progress if we experience tile load errors,
 *                      defaults to false
 * @return {boolean} true if the watch has been started, false otherwise
 */
ome.ol3.Viewer.prototype.watchRenderStatus = function(stopOnTileLoadError) {
    // delegate
    return this.getImage().watchRenderStatus(this.viewer_, stopOnTileLoadError);
}

/**
 * Gets the present render status
 * @param {boolean} reset if true we reset to NOT_WATCHED
 * @return {ome.ol3.RENDER_STATUS} the render status
 */
ome.ol3.Viewer.prototype.getRenderStatus = function(reset) {
    // delegate
    return this.getImage().getRenderStatus(reset);
}

/**
 * Turns on/off smoothing for canvas
 * @param {boolean} smoothing if true the viewer uses smoothing, otherwise not
 */
ome.ol3.Viewer.prototype.enableSmoothing = function(smoothing) {
    this.viewer_.once('precompose', function(e) {
        e.context['imageSmoothingEnabled'] = smoothing;
        e.context['webkitImageSmoothingEnabled'] = smoothing;
        e.context['mozImageSmoothingEnabled'] = smoothing;
        e.context['msImageSmoothingEnabled'] = smoothing;
    });

    // force rerender
    this.viewer_.updateSize();
}

/*
 * This section determines which methods are exposed and usable after compilation
 */
goog.exportSymbol(
    'ome.ol3.Viewer',
    ome.ol3.Viewer,
    OME);

goog.exportProperty(
    ome.ol3.Viewer.prototype,
    'show',
    ome.ol3.Viewer.prototype.show);

goog.exportProperty(
    ome.ol3.Viewer.prototype,
    'hide',
    ome.ol3.Viewer.prototype.hide);

goog.exportProperty(
    ome.ol3.Viewer.prototype,
    'addControl',
    ome.ol3.Viewer.prototype.addControl);

goog.exportProperty(
    ome.ol3.Viewer.prototype,
    'addInteraction',
    ome.ol3.Viewer.prototype.addInteraction);

goog.exportProperty(
    ome.ol3.Viewer.prototype,
    'removeInteractionOrControl',
    ome.ol3.Viewer.prototype.removeInteractionOrControl);

goog.exportProperty(
    ome.ol3.Viewer.prototype,
    'changeToImage',
    ome.ol3.Viewer.prototype.changeToImage);

goog.exportProperty(
    ome.ol3.Viewer.prototype,
    'setDimensionIndex',
    ome.ol3.Viewer.prototype.setDimensionIndex);

goog.exportProperty(
    ome.ol3.Viewer.prototype,
    'getDimensionIndex',
    ome.ol3.Viewer.prototype.getDimensionIndex);

goog.exportProperty(
    ome.ol3.Viewer.prototype,
    'addRegions',
    ome.ol3.Viewer.prototype.addRegions);

goog.exportProperty(
    ome.ol3.Viewer.prototype,
    'removeRegions',
    ome.ol3.Viewer.prototype.removeRegions);

goog.exportProperty(
    ome.ol3.Viewer.prototype,
    'setRegionsVisibility',
    ome.ol3.Viewer.prototype.setRegionsVisibility);

goog.exportProperty(
    ome.ol3.Viewer.prototype,
    'setTextBehaviorForRegions',
    ome.ol3.Viewer.prototype.setTextBehaviorForRegions);

goog.exportProperty(
    ome.ol3.Viewer.prototype,
    'setRegionsModes',
    ome.ol3.Viewer.prototype.setRegionsModes);

goog.exportProperty(
    ome.ol3.Viewer.prototype,
    'generateShapes',
    ome.ol3.Viewer.prototype.generateShapes);

goog.exportProperty(
    ome.ol3.Viewer.prototype,
    'modifyRegionsStyle',
    ome.ol3.Viewer.prototype.modifyRegionsStyle);

goog.exportProperty(
    ome.ol3.Viewer.prototype,
    'modifyShapesAttachment',
    ome.ol3.Viewer.prototype.modifyShapesAttachment);

goog.exportProperty(
    ome.ol3.Viewer.prototype,
    'storeRegions',
    ome.ol3.Viewer.prototype.storeRegions);

goog.exportProperty(
    ome.ol3.Viewer.prototype,
    'drawShape',
    ome.ol3.Viewer.prototype.drawShape);

goog.exportProperty(
    ome.ol3.Viewer.prototype,
    'destroyViewer',
    ome.ol3.Viewer.prototype.destroyViewer);

goog.exportProperty(
    ome.ol3.Viewer.prototype,
    'changeChannelRange',
    ome.ol3.Viewer.prototype.changeChannelRange);

goog.exportProperty(
    ome.ol3.Viewer.prototype,
    'selectShapes',
    ome.ol3.Viewer.prototype.selectShapes);

goog.exportProperty(
    ome.ol3.Viewer.prototype,
    'redraw',
    ome.ol3.Viewer.prototype.redraw);

goog.exportProperty(
    ome.ol3.Viewer.prototype,
    'toggleScaleBar',
    ome.ol3.Viewer.prototype.toggleScaleBar);

goog.exportProperty(
    ome.ol3.Viewer.prototype,
    'changeImageProjection',
    ome.ol3.Viewer.prototype.changeImageProjection);

goog.exportProperty(
    ome.ol3.Viewer.prototype,
    'changeImageModel',
    ome.ol3.Viewer.prototype.changeImageModel);

goog.exportProperty(
    ome.ol3.Viewer.prototype,
    'captureViewParameters',
    ome.ol3.Viewer.prototype.captureViewParameters);

goog.exportProperty(
    ome.ol3.Viewer.prototype,
    'toggleSplitView',
    ome.ol3.Viewer.prototype.toggleSplitView);

goog.exportProperty(
    ome.ol3.Viewer.prototype,
    'abortDrawing',
    ome.ol3.Viewer.prototype.abortDrawing);

goog.exportProperty(
    ome.ol3.Viewer.prototype,
    'deleteShapes',
    ome.ol3.Viewer.prototype.deleteShapes);

goog.exportProperty(
    ome.ol3.Viewer.prototype,
    'showShapeComments',
    ome.ol3.Viewer.prototype.showShapeComments);

goog.exportProperty(
    ome.ol3.Viewer.prototype,
    'getSmallestViewExtent',
    ome.ol3.Viewer.prototype.getSmallestViewExtent);

goog.exportProperty(
    ome.ol3.Viewer.prototype,
    'doHistory',
    ome.ol3.Viewer.prototype.doHistory);

goog.exportProperty(
    ome.ol3.Viewer.prototype,
    'getShapeDefinition',
    ome.ol3.Viewer.prototype.getShapeDefinition);

goog.exportProperty(
    ome.ol3.Viewer.prototype,
    'watchRenderStatus',
    ome.ol3.Viewer.prototype.watchRenderStatus);

goog.exportProperty(
    ome.ol3.Viewer.prototype,
    'getRenderStatus',
    ome.ol3.Viewer.prototype.getRenderStatus);

goog.exportProperty(
    ome.ol3.Viewer.prototype,
<<<<<<< HEAD
    'enableSmoothing',
    ome.ol3.Viewer.prototype.enableSmoothing);
=======
    'changeImageProjection',
    ome.ol3.Viewer.prototype.changeImageProjection);
>>>>>>> 5c911cba
<|MERGE_RESOLUTION|>--- conflicted
+++ resolved
@@ -2208,10 +2208,10 @@
 
 goog.exportProperty(
     ome.ol3.Viewer.prototype,
-<<<<<<< HEAD
-    'enableSmoothing',
-    ome.ol3.Viewer.prototype.enableSmoothing);
-=======
     'changeImageProjection',
     ome.ol3.Viewer.prototype.changeImageProjection);
->>>>>>> 5c911cba
+
+goog.exportProperty(
+    ome.ol3.Viewer.prototype,
+    'enableSmoothing',
+    ome.ol3.Viewer.prototype.enableSmoothing);