--- conflicted
+++ resolved
@@ -385,9 +385,10 @@
                 img_proj:  initialProjection,
                 img_model:  initialModel,
                 split: scope.split_,
-                tile_size:
-                    scope.image_info_['tile_size'] ?
-                        scope.image_info_['tile_size'] : null
+                tiled: typeof scope.image_info_['tiles'] === 'boolean' &&
+                       scope.image_info_['tiles'],
+                tile_size: scope.image_info_['tile_size'] ?
+                                scope.image_info_['tile_size'] : null
             });
             source.changeChannelRange(initialChannels, false);
 
@@ -419,236 +420,6 @@
                             break;
                         }
                     }
-<<<<<<< HEAD
-                    initialProjection = "split";
-               }
-
-				// determine the center
-				var imgCenter = [dims['width'] / 2, -dims['height'] / 2];
-                // pixel size
-                var pixelSize =
-                    typeof scope.image_info_['pixel_size'] === "object" &&
-                    typeof scope.image_info_['pixel_size']['x'] === "number" ?
-                        scope.image_info_['pixel_size']['x'] : null;
-
-				// instantiate a pixel projection for omero data
-				var proj = new ol.proj.Projection({
-					 code: 'OMERO',
-					 units: 'pixels',
-					 extent: [0, 0, dims['width'], dims['height']],
-                     metersPerUnit : pixelSize
-				 });
-
-                 // we might have some requested defaults
-                 var initialTime =
-                     scope.getInitialRequestParam(ome.ol3.REQUEST_PARAMS.TIME);
-                 initialTime =
-                    initialTime !== null ? (parseInt(initialTime)-1) :
-                    scope.image_info_['rdefs']['defaultT'];
-                if (initialTime < 0) initialTime = 0;
-                if (initialTime >= dims.t) initialTime =  dims.t-1;
-                 var initialPlane =
-                     scope.getInitialRequestParam(ome.ol3.REQUEST_PARAMS.PLANE);
-                 initialPlane =
-                    initialPlane !== null ? (parseInt(initialPlane)-1) :
-                        scope.image_info_['rdefs']['defaultZ'];
-                if (initialPlane < 0) initialPlane = 0;
-                if (initialPlane >= dims.z) initialPlane =  dims.z-1;
-                 var initialCenterX =
-                     scope.getInitialRequestParam(ome.ol3.REQUEST_PARAMS.CENTER_X);
-                 var initialCenterY =
-                     scope.getInitialRequestParam(ome.ol3.REQUEST_PARAMS.CENTER_Y);
-                if (initialCenterX && !isNaN(parseFloat(initialCenterX)) &&
-                    initialCenterY && !isNaN(parseFloat(initialCenterY))) {
-                    initialCenterX = parseFloat(initialCenterX);
-                    initialCenterY = parseFloat(initialCenterY);
-                    if (initialCenterY > 0) initialCenterY = -initialCenterY;
-                    if (initialCenterX >=0 && initialCenterX <= dims['width'] &&
-                        -initialCenterY >=0 && -initialCenterX <= dims['height'])
-                    imgCenter = [initialCenterX, initialCenterY];
-                }
-                var initialChannels =
-                    scope.getInitialRequestParam(ome.ol3.REQUEST_PARAMS.CHANNELS);
-                initialChannels =
-                    ome.ol3.utils.Misc.parseChannelParameters(initialChannels);
-
-				// copy needed channels info
-				var channels = [];
-				for (var c in scope.image_info_['channels']) {
-						var oldC = scope.image_info_['channels'][c];
-					 	var newC = {
-							"active" : oldC['active'],
-							"color" :
-                                typeof oldC['lut'] === 'string' &&
-                                oldC['lut'].length > 0 ?
-                                    oldC['lut'] : oldC['color'],
-							"min" : oldC['window']['min'],
-							"max" : oldC['window']['max'],
-							"start" : oldC['window']['start'],
-							"end" : oldC['window']['end']
-					 	};
-                        if (typeof oldC['reverseIntensity'] === 'boolean')
-                            newC['reverse'] = oldC['reverseIntensity'];
-						channels.push(newC);
-					}
-
-				// create an OmeroImage source (tiled)
-				 var source = new ome.ol3.source.Image({
-					 server : scope.getServer(),
-					 uri : scope.getPrefixedURI(ome.ol3.WEBGATEWAY),
-					 image: scope.id_,
-					 width: dims['width'],
-					 height: dims['height'],
-					 plane: initialPlane,
-                     time: initialTime,
-					 channels: channels,
-					 resolutions: zoom > 1 ? zoomLevelScaling : [1],
-                     img_proj:  initialProjection,
-                     img_model:  initialModel,
-                     split: scope.split_,
-                     tiled: typeof scope.image_info_['tiles'] === 'boolean' &&
-                                scope.image_info_['tiles'],
-                     tile_size:  scope.image_info_['tile_size'] ?
-                                scope.image_info_['tile_size'] : null
-				 });
-                 source.changeChannelRange(initialChannels, false);
-
-                 var actualZoom = zoom > 1 ? zoomLevelScaling[0] : 1;
-                 var initialZoom =
-                     scope.getInitialRequestParam(ome.ol3.REQUEST_PARAMS.ZOOM);
-                 var possibleResolutions =
-                    ome.ol3.utils.Misc.prepareResolutions(zoomLevelScaling);
-                 if (initialZoom && !isNaN(parseFloat(initialZoom))) {
-                     initialZoom = (1 / (parseFloat(initialZoom) / 100));
-                     var posLen = possibleResolutions.length;
-                     if (posLen > 1) {
-                         if (initialZoom >= possibleResolutions[0])
-                            actualZoom = possibleResolutions[0];
-                         else if (initialZoom <= possibleResolutions[posLen-1])
-                            actualZoom = possibleResolutions[posLen-1];
-                         else {
-                             // find nearest resolution
-                             for (var r=0;r<posLen-1;r++) {
-                                 if (initialZoom < possibleResolutions[r+1])
-                                    continue;
-                                 var d1 =
-                                    Math.abs(
-                                        possibleResolutions[r] - initialZoom);
-                                 var d2 =
-                                    Math.abs(
-                                       possibleResolutions[r+1] - initialZoom);
-                                 if (d1 < d2)
-                                    actualZoom = possibleResolutions[r];
-                                 else actualZoom = possibleResolutions[r+1];
-                                 break;
-                             }
-                         }
-                     } else actualZoom = 1;
-                 }
-
-				 // we need a View object for the map
-				 var view = new ol.View({
-	 					projection: proj,
-	 					center: imgCenter,
-	 					extent: [0, -dims['height'], dims['width'], 0],
-	 					resolutions : ome.ol3.utils.Misc.prepareResolutions(zoomLevelScaling),
-	 					resolution : actualZoom
-	 			});
-
-				// we have a need to keep a list & reference of the controls
-				// and interactions registered, therefore we need to take a
-				// slighlty longer route to add them to the map
-				var defaultInteractions = ome.ol3.defaultInteractions();
-				var interactions = new ol.Collection();
-				for (var inter in defaultInteractions) {
-					interactions.push(defaultInteractions[inter]['ref']);
-					scope.viewerState_[inter] = defaultInteractions[inter];
-				}
-				var defaultControls = ome.ol3.defaultControls();
-				var controls = new ol.Collection();
-				for (var contr in defaultControls) {
-					controls.push(defaultControls[contr]['ref']);
-                    scope.viewerState_[contr] = defaultControls[contr];
-				}
-
-                var targetElement = document.getElementById(scope.container_);
-                if (targetElement === null)
-                    return;
-
-                var children =
-                    Array.prototype.slice.call(targetElement.childNodes);
-                for (var child in children)
-                    targetElement.removeChild(children[child]);
-
-				// finally construct the open layers map object
-				scope.viewer_ = new ol.Map({
-					logo: false,
-					controls: controls,
-					interactions:  interactions,
-					renderer: ol.renderer.Type.CANVAS,
-					layers: [new ol.layer.Tile({source: source, preload: Infinity})],
-					target: scope.container_,
-					view: view
-				});
-
-                // listens to resolution changes
-                scope.onViewResolutionListener =
-        			ol.events.listen( // register a resolution handler for zoom display
-        				scope.viewer_.getView(), "change:resolution",
-        				function(event) {
-                            this.displayResolutionInPercent();
-        				}, scope);
-                scope.displayResolutionInPercent();
-
-                // an endMove listener to publish move events
-                if (scope.eventbus_)
-                    scope.onEndMoveListener =
-                        ol.events.listen(
-                            scope.viewer_, ol.MapEvent.Type.MOVEEND,
-                            function(event) {
-                                this.eventbus_.publish(
-                                    "IMAGE_INTERACTION",
-                                    {"config_id": this.getTargetId(),
-                                     "z": this.getDimensionIndex('z'),
-                                     "t": this.getDimensionIndex('t'),
-                                     "c": this.getDimensionIndex('c'),
-                                     "center": this.viewer_.getView().getCenter()});
-                            }, scope);
-
-				// this is for work that needs to be done after,
-				// e.g we have just switched images
-				// because of the asynchronious nature of the initialization
-				// we need to do this here
-				if (typeof(postSuccessHook) === 'function')
-					postSuccessHook.call(scope);
-
-                if (scope.tried_regions) scope.addRegions();
-			};
-
-			// define request settings
-			var reqParams = {
-				 "server" : scope.getServer(),
-				 "uri" : scope.getPrefixedURI(ome.ol3.WEBGATEWAY) +
-                            '/imgData/' + scope.id_,
-				 "jsonp" : true, // this will only count if we are cross-domain
-				 "success" : success,
-				 "error" : function(error) {
-					 console.error("Error retrieving image info for id: " + scope.id_ +
-					 	((error && error.length > 0) ? (" => " + error) : ""));
-				 }
-			};
-
-			// send request
-			ome.ol3.utils.Net.sendRequest(reqParams);
-	 };
-
-	// execute initialization function
-	// for cross domain we check whether we need to have a login made, otherwise
-	// we redirect to there ...
-	if (ome.ol3.utils.Net.isSameOrigin(this.server_) || this.haveMadeCrossOriginLogin_) {
-		this.initialize_(this);
-	} else ome.ol3.utils.Net.makeCrossDomainLoginRedirect(this.server_);
-=======
                 } else actualZoom = 1;
             }
 
@@ -755,7 +526,6 @@
     if (ome.ol3.utils.Net.isSameOrigin(this.server_) || this.haveMadeCrossOriginLogin_) {
         this.initialize_(this);
     } else ome.ol3.utils.Net.makeCrossDomainLoginRedirect(this.server_);
->>>>>>> 2367450d
 };
 goog.inherits(ome.ol3.Viewer, ol.Object);
 
@@ -1329,11 +1099,7 @@
 
     // we want to affect a rerender,
     // only clearing the cache for tiled sources and channel changes
-<<<<<<< HEAD
-	omeroImage.forceRender(omeroImage.use_tiled_retrieval_ && key === 'c');
-=======
-    omeroImage.forceRender(omeroImage.tiled_ && key === 'c');
->>>>>>> 2367450d
+    omeroImage.forceRender(omeroImage.use_tiled_retrieval_ && key === 'c');
 
     // update regions (if necessary)
     if (this.getRegionsLayer()) this.getRegions().changed();
