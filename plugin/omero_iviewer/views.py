#
# Copyright (c) 2017 University of Dundee.
#
# This program is free software: you can redistribute it and/or modify
# it under the terms of the GNU Affero General Public License as
# published by the Free Software Foundation, either version 3 of the
# License, or (at your option) any later version.
#
# This program is distributed in the hope that it will be useful,
# but WITHOUT ANY WARRANTY; without even the implied warranty of
# MERCHANTABILITY or FITNESS FOR A PARTICULAR PURPOSE.  See the
# GNU Affero General Public License for more details.
#
# You should have received a copy of the GNU Affero General Public License
# along with this program.  If not, see <http://www.gnu.org/licenses/>.
#

from django.shortcuts import render
from django.http import JsonResponse
from django.conf import settings
from django.core.urlresolvers import reverse

from os.path import splitext

from omeroweb.decorators import login_required
from omeroweb.webgateway.marshal import imageMarshal
from omeroweb.webgateway.templatetags.common_filters import lengthformat,\
    lengthunit

import json
import omero_marshal
import omero
from omero.rtypes import rint, rlong
from omero_sys_ParametersI import ParametersI

from version import __version__


WEB_API_VERSION = 0

PROJECTIONS = {
    'normal': -1,
    'intmax': omero.constants.projection.ProjectionType.MAXIMUMINTENSITY,
    'intmean': omero.constants.projection.ProjectionType.MEANINTENSITY,
    'intsum': omero.constants.projection.ProjectionType.SUMINTENSITY,
}


@login_required()
def index(request, conn=None, **kwargs):
    # set params
    params = {'VERSION': __version__}
    for key in request.GET:
        if request.GET[key]:
            params[str(key).upper()] = str(request.GET[key])

    # set interpolation default
    server_settings = request.session.get('server_settings', {})
    params['INTERPOLATE'] = server_settings.get('interpolate_pixels', True)

    # we add the (possibly prefixed) uris
    params['WEBGATEWAY'] = reverse('webgateway')
    params['WEBCLIENT'] = reverse('webindex')
    params['WEB_API_BASE'] = reverse(
        'api_base', kwargs={'api_version': WEB_API_VERSION})
    if settings.FORCE_SCRIPT_NAME is not None:
        params['URI_PREFIX'] = settings.FORCE_SCRIPT_NAME

    return render(
        request, 'omero_iviewer/index.html',
        {'params': params, 'iviewer_url_suffix': u"?_iviewer-%s" % __version__}
    )


@login_required()
def persist_rois(request, conn=None, **kwargs):
    if not request.method == 'POST':
        return JsonResponse({"error": "Use HTTP POST to send data!"})

    try:
        rois_dict = json.loads(request.body)
    except Exception as e:
        return JsonResponse({"error": "Failed to load json: " + e})

    # some preliminary checks are following...
    image_id = rois_dict.get('imageId', None)
    if image_id is None:
        return JsonResponse({"error": "No image id provided!"})
    rois = rois_dict.get('rois', None)
    if rois is None:
        return JsonResponse({"error": "Could not find rois array!"})

    # get the associated image and an instance of the update service
    image = conn.getObject("Image", image_id, opts=conn.SERVICE_OPTS)
    if image is None:
        return JsonResponse({"error": "Could not find associated image!"})

    # prepare services
    update_service = conn.getUpdateService()
    rois_service = conn.getRoiService()
    if update_service is None or rois_service is None:
        return JsonResponse({"error": "Could not get update/rois service!"})

    # when persisting we use the specific group context
    conn.SERVICE_OPTS['omero.group'] = image.getDetails().getGroup().getId()

    # loop over the given rois, marshal and persist/delete
    ret_ids = {}
    try:
        for r in rois:
            roi = rois.get(r)
            # marshal and asscociate with image
            decoder = omero_marshal.get_decoder(roi.get("@type"))
            decoded_roi = decoder.decode(roi)
            decoded_roi.setImage(image._obj)

            # differentiate between new rois and existing ones
            if int(r) < 0:
                # we save the new ones including all its new shapes
                decoded_roi = update_service.saveAndReturnObject(
                    decoded_roi, conn.SERVICE_OPTS)
                roi_id = decoded_roi.getId().getValue()
                # we associate them with the ids handed in
                i = 0
                for s in decoded_roi.copyShapes():
                    old_id = roi['shapes'][i].get('oldId', None)
                    shape_id = s.getId().getValue()
                    ret_ids[old_id] = str(roi_id) + ":" + str(shape_id)
                    i += 1
            else:
                # we fetch the existing ones
                result = rois_service.findByRoi(
                    long(r), None, conn.SERVICE_OPTS)
                # we need to have one only for each id
                if result is None or len(result.rois) != 1:
                    continue
                existing_rois = result.rois[0]

                # loop over decoded shapes (new, deleted and modified)
                j = 0
                shapes_done = {}
                shapes_deleted = 0
                shapes_to_be_added = []
                roi_id = decoded_roi.getId().getValue()
                for s in decoded_roi.copyShapes():
                    old_id = roi['shapes'][j].get('oldId', None)
                    delete = roi['shapes'][j].get('markedForDeletion', None)
                    j += 1
                    shape_id = s.getId().getValue()
                    if shape_id < 0:
                        # due to deletions/modifications that we store first
                        # the newly added ones are added afterwards
                        decoded_roi.removeShape(s)
                        shapes_to_be_added.append(
                            {"oldId": old_id, "shape": s})
                        continue
                    if delete is not None:
                        decoded_roi.removeShape(s)
                        shapes_deleted += 1
                    shapes_done[shape_id] = old_id
                # needed for saving multiple shapes in same roi
                # otherwise the update routine keeps only the modified
                for e in existing_rois.copyShapes():
                    found = shapes_done.get(e.getId().getValue(), None)
                    if found is None:
                        decoded_roi.addShape(e)
                # persist deletions and modifications
                decoded_roi = update_service.saveAndReturnObject(
                    decoded_roi, conn.SERVICE_OPTS)
                # now append the new shapes to the existing ones
                # and persist them
                for n in shapes_to_be_added:
                    decoded_roi.addShape(n['shape'])
                decoded_roi = update_service.saveAndReturnObject(
                    decoded_roi, conn.SERVICE_OPTS)
                nr_of_existing_shapes = decoded_roi.sizeOfShapes()
                nr_of_added_shapes = len(shapes_to_be_added)
                # if we deleted all shapes in the roi => remove it as well
                if nr_of_existing_shapes == 0:
                    conn.deleteObjects("Roi", [roi_id], wait=False)
                elif nr_of_added_shapes > 0:
                    # gather new ids for newly persisted shapes
                    start = nr_of_existing_shapes - nr_of_added_shapes
                    for n in shapes_to_be_added:
                        n_id = str(roi_id) + ":" +  \
                            str(decoded_roi.getShape(start).getId().getValue())
                        ret_ids[str(n['oldId'])] = n_id
                        start += 1
                # add to the list that contains the successfully persisted ids
                for x in shapes_done.values():
                    ret_ids[x] = x
    except Exception as marshalOrPersistenceException:
        # we return all successfully stored rois up to the error
        # as well as the error message
        return JsonResponse({'ids': ret_ids,
                            'error': repr(marshalOrPersistenceException)})

    return JsonResponse({"ids": ret_ids})


@login_required()
def image_data(request, image_id, conn=None, **kwargs):

    image = conn.getObject("Image", image_id)

    if image is None:
        return JsonResponse({"error": "Image not found"}, status=404)

    try:
        rv = imageMarshal(image)

        # set roi count
        rv['roi_count'] = image.getROICount()

        # Add extra parameters with units data
        # Note ['pixel_size']['x'] will have size in MICROMETER
        px = image.getPrimaryPixels().getPhysicalSizeX()
        if (px is not None):
            size = image.getPixelSizeX(True)
            value = format_value_with_units(size)
            rv['pixel_size']['unit_x'] = value[0]
            rv['pixel_size']['symbol_x'] = value[1]
        py = image.getPrimaryPixels().getPhysicalSizeY()
        if (py is not None):
            size = image.getPixelSizeY(True)
            value = format_value_with_units(size)
            rv['pixel_size']['unit_y'] = value[0]
            rv['pixel_size']['symbol_y'] = value[1]
        pz = image.getPrimaryPixels().getPhysicalSizeZ()
        if (pz is not None):
            size = image.getPixelSizeZ(True)
            value = format_value_with_units(size)
            rv['pixel_size']['unit_z'] = value[0]
            rv['pixel_size']['symbol_z'] = value[1]

        size_t = image.getSizeT()
        time_list = []
        delta_t_unit_symbol = None
        if size_t > 1:
            params = omero.sys.ParametersI()
            params.addLong('pid', image.getPixelsId())
            z = 0
            c = 0
            query = "from PlaneInfo as Info where"\
                " Info.theZ=%s and Info.theC=%s and pixels.id=:pid" % (z, c)
            info_list = conn.getQueryService().findAllByQuery(
                query, params, conn.SERVICE_OPTS)
            timemap = {}
            for info in info_list:
                t_index = info.theT.getValue()
                if info.deltaT is not None:
                    value = format_value_with_units(info.deltaT)
                    timemap[t_index] = value[0]
                    if delta_t_unit_symbol is None:
                        delta_t_unit_symbol = value[1]
            for t in range(image.getSizeT()):
                if t in timemap:
                    time_list.append(timemap[t])

        rv['delta_t'] = time_list
        rv['delta_t_unit_symbol'] = delta_t_unit_symbol

        return JsonResponse(rv)
    except Exception as image_data_retrieval_exception:
        return JsonResponse({'error': repr(image_data_retrieval_exception)})


def format_value_with_units(value):
        """
        Formats the response for methods above.
        Returns [value, unitSymbol]
        If the unit is MICROMETER or s in database (default), we
        convert to more appropriate units & value
        """
        if value is None:
            return (None, "")
        length = value.getValue()
        unit = value.getUnit()
        if unit == "MICROMETER":
            unit = lengthunit(length)
            length = lengthformat(length)
        elif unit == "MILLISECOND":
            length = length/1000.0
            unit = value.getSymbol()
        elif unit == "MINUTE":
            length = 60*length
            unit = value.getSymbol()
        elif unit == "HOUR":
            length = 3600*length
            unit = value.getSymbol()
        else:
            unit = value.getSymbol()
        return (length, unit)


@login_required()
def save_projection(request, conn=None, **kwargs):
    # check for mandatory parameters
    image_id = request.GET.get("image", None)
    proj_type = request.GET.get("projection", None)
    if image_id is None or proj_type is None:
        return JsonResponse({"error": "Image id/Projection not supplied"})
    proj = PROJECTIONS.get(proj_type, -1)
    # we do only create new images for listed projections
    if proj == -1:
        return JsonResponse({"error": "Projection type not listed"})

    # optional parameters
    start = request.GET.get("start", None)
    end = request.GET.get("end", None)
    dataset_id = request.GET.get("dataset", None)

    # retrieve image object
    img = conn.getObject("Image", image_id, opts=conn.SERVICE_OPTS)
    if img is None:
        return JsonResponse({"error": "Image not Found"}, status=404)

    new_image_id = None
    try:
        # no getter defined in gateway...
        proj_svc = conn._proxies['projection']

        # gather params needed for projection call
        pixels_id = img.getPixelsId()
        pixels = img.getPrimaryPixels()
        pixels_type = pixels.getPixelsType()._obj

        # assemble new file name
        filename, extension = splitext(img.getName())
        file_name = filename + '_proj' + extension

        # delegate to projectPixels
        new_image_id = proj_svc.projectPixels(
            pixels_id, pixels_type, proj, 0, img.getSizeT()-1,
            range(img.getSizeC()), 1, int(start), int(end), file_name)

        # apply present rendering settings
        try:
            rnd = conn.getRenderingSettingsService()
            rnd.applySettingsToImage(pixels_id, new_image_id)
        except Exception:
            pass

        # set image decription
        details = []
        details.append("Original Image: " + img.getName())
        details.append("Original Image ID: " + image_id)
        details.append("Projection Type: " + proj_type)
        details.append(
            "z-sections: " + str(int(start)+1) + "-" + str(int(end)+1))
        size_t = img.getSizeT()
        if size_t == 1:
            details.append("timepoint: " + str(size_t))
        else:
            details.append("timepoints: 1-" + str(size_t))
        description = "\n".join(details)

        new_img = conn.getObject(
            "Image", new_image_id, opts=conn.SERVICE_OPTS)
        new_img.setDescription(description)
        new_img.save()

        # if we have a dataset id => we try to link to it
        if dataset_id is not None:
            upd_svc = conn.getUpdateService()
            conn.SERVICE_OPTS.setOmeroGroup(
                conn.getGroupFromContext().getId())
            link = omero.model.DatasetImageLinkI()
            link.parent = omero.model.DatasetI(long(dataset_id), False)
            link.child = omero.model.ImageI(new_image_id, False)
            upd_svc.saveObject(link, conn.SERVICE_OPTS)
    except Exception as save_projection_exception:
        return JsonResponse({"error": repr(save_projection_exception)})

    return JsonResponse({"id": new_image_id})


@login_required()
<<<<<<< HEAD
def shape_stats(request, conn=None, **kwargs):
    # check for mandatory parameters
    ids = request.GET.get("ids", None)
    z = request.GET.get("z", None)
    t = request.GET.get("t", None)
    if ids is None or z is None or t is None:
        return JsonResponse(
            {"error": "Parameters ids, z and t are mandatory"})

    # convert input params
    channels = []
    try:
        ids = [long(id) for id in ids.split(',') if id != '']
        z, t = int(z), int(t)
        # optional cs
        cs = request.GET.get("cs", None)
        if cs is not None:
            channels = [int(c) for c in cs.split(',') if c != '']
    except Exception:
        return JsonResponse({"error": "Invalid Parameter types"})

    try:
        # call rois service restricted stats method
        # populating our own return objects for convenience
        rois_service = conn.getRoiService()
        stats = rois_service.getShapeStatsRestricted(ids, z, t, channels)
        ret = []
        for stat in stats:
            ret_stat = {"shape_id": stat.shapeId, "channels": []}
            number_of_channels = len(stat.channelIds)
            i = 0
            while i < number_of_channels:
                ret_stat_chan = {
                    "index": stat.channelIds[i],
                    "points": stat.pointsCount[i],
                    "min": stat.min[i],
                    "max": stat.max[i],
                    "sum": stat.sum[i],
                    "mean": stat.mean[i],
                    "std_dev": stat.stdDev[i]
                }
                ret_stat['channels'].append(ret_stat_chan)
                i += 1
            ret.append(ret_stat)
        return JsonResponse(ret, safe=False)
    except omero.ApiUsageException as api_exception:
        return JsonResponse({"error": api_exception.message})
    except Exception as stats_call_exception:
        return JsonResponse({"error": repr(stats_call_exception)})
=======
def well_images(request, conn=None, **kwargs):
    # check for mandatory parameter id
    well_id = request.GET.get("id", None)
    if well_id is None:
        return JsonResponse({"error": "No well id provided."})

    try:
        query_service = conn.getQueryService()

        # set well id
        params = ParametersI()
        params.add("well_id", rlong(long(well_id)))

        # set offset and limit
        filter = omero.sys.Filter()
        filter.offset = rint(request.GET.get("offset", 0))
        filter.limit = rint(request.GET.get("limit", 10))
        params.theFilter = filter

        # fire off query
        images = query_service.findAllByQuery(
            "select ws.image from WellSample ws " +
            "where ws.well.id = :well_id", params)
        results = {"data": [], "meta": {"totalCount": len(images)}}

        # we need only image id and name for our purposes
        for img in images:
            img_ret = {"@id": img.getId().getValue()}
            if img.getName() is not None:
                img_ret["Name"] = img.getName().getValue()
            results["data"].append(img_ret)

        return JsonResponse(results)
    except Exception as get_well_images_exception:
        return JsonResponse({"error": repr(get_well_images_exception)})
>>>>>>> 0c1b3be1
<|MERGE_RESOLUTION|>--- conflicted
+++ resolved
@@ -376,7 +376,44 @@
 
 
 @login_required()
-<<<<<<< HEAD
+def well_images(request, conn=None, **kwargs):
+    # check for mandatory parameter id
+    well_id = request.GET.get("id", None)
+    if well_id is None:
+        return JsonResponse({"error": "No well id provided."})
+
+    try:
+        query_service = conn.getQueryService()
+
+        # set well id
+        params = ParametersI()
+        params.add("well_id", rlong(long(well_id)))
+
+        # set offset and limit
+        filter = omero.sys.Filter()
+        filter.offset = rint(request.GET.get("offset", 0))
+        filter.limit = rint(request.GET.get("limit", 10))
+        params.theFilter = filter
+
+        # fire off query
+        images = query_service.findAllByQuery(
+            "select ws.image from WellSample ws " +
+            "where ws.well.id = :well_id", params)
+        results = {"data": [], "meta": {"totalCount": len(images)}}
+
+        # we need only image id and name for our purposes
+        for img in images:
+            img_ret = {"@id": img.getId().getValue()}
+            if img.getName() is not None:
+                img_ret["Name"] = img.getName().getValue()
+            results["data"].append(img_ret)
+
+        return JsonResponse(results)
+    except Exception as get_well_images_exception:
+        return JsonResponse({"error": repr(get_well_images_exception)})
+
+
+@login_required()
 def shape_stats(request, conn=None, **kwargs):
     # check for mandatory parameters
     ids = request.GET.get("ids", None)
@@ -425,41 +462,4 @@
     except omero.ApiUsageException as api_exception:
         return JsonResponse({"error": api_exception.message})
     except Exception as stats_call_exception:
-        return JsonResponse({"error": repr(stats_call_exception)})
-=======
-def well_images(request, conn=None, **kwargs):
-    # check for mandatory parameter id
-    well_id = request.GET.get("id", None)
-    if well_id is None:
-        return JsonResponse({"error": "No well id provided."})
-
-    try:
-        query_service = conn.getQueryService()
-
-        # set well id
-        params = ParametersI()
-        params.add("well_id", rlong(long(well_id)))
-
-        # set offset and limit
-        filter = omero.sys.Filter()
-        filter.offset = rint(request.GET.get("offset", 0))
-        filter.limit = rint(request.GET.get("limit", 10))
-        params.theFilter = filter
-
-        # fire off query
-        images = query_service.findAllByQuery(
-            "select ws.image from WellSample ws " +
-            "where ws.well.id = :well_id", params)
-        results = {"data": [], "meta": {"totalCount": len(images)}}
-
-        # we need only image id and name for our purposes
-        for img in images:
-            img_ret = {"@id": img.getId().getValue()}
-            if img.getName() is not None:
-                img_ret["Name"] = img.getName().getValue()
-            results["data"].append(img_ret)
-
-        return JsonResponse(results)
-    except Exception as get_well_images_exception:
-        return JsonResponse({"error": repr(get_well_images_exception)})
->>>>>>> 0c1b3be1
+        return JsonResponse({"error": repr(stats_call_exception)})