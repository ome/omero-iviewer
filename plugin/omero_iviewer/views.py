--- conflicted
+++ resolved
@@ -294,7 +294,88 @@
 
 
 @login_required()
-<<<<<<< HEAD
+def save_projection(request, conn=None, **kwargs):
+    # check for mandatory parameters
+    image_id = request.GET.get("image", None)
+    proj_type = request.GET.get("projection", None)
+    if image_id is None or proj_type is None:
+        return JsonResponse({"error": "Image id/Projection not supplied"})
+    proj = PROJECTIONS.get(proj_type, -1)
+    # we do only create new images for listed projections
+    if proj == -1:
+        return JsonResponse({"error": "Projection type not listed"})
+
+    # optional parameters
+    start = request.GET.get("start", None)
+    end = request.GET.get("end", None)
+    dataset_id = request.GET.get("dataset", None)
+
+    # retrieve image object
+    img = conn.getObject("Image", image_id, opts=conn.SERVICE_OPTS)
+    if img is None:
+        return JsonResponse({"error": "Image not Found"}, status=404)
+
+    new_image_id = None
+    try:
+        # no getter defined in gateway...
+        proj_svc = conn._proxies['projection']
+
+        # gather params needed for projection call
+        pixels_id = img.getPixelsId()
+        pixels = img.getPrimaryPixels()
+        pixels_type = pixels.getPixelsType()._obj
+
+        # assemble new file name
+        filename, extension = splitext(img.getName())
+        file_name = filename + '_proj' + extension
+
+        # delegate to projectPixels
+        new_image_id = proj_svc.projectPixels(
+            pixels_id, pixels_type, proj, 0, img.getSizeT()-1,
+            range(img.getSizeC()), 1, int(start), int(end), file_name)
+
+        # apply present rendering settings
+        try:
+            rnd = conn.getRenderingSettingsService()
+            rnd.applySettingsToImage(pixels_id, new_image_id)
+        except Exception:
+            pass
+
+        # set image decription
+        details = []
+        details.append("Original Image: " + img.getName())
+        details.append("Original Image ID: " + image_id)
+        details.append("Projection Type: " + proj_type)
+        details.append(
+            "z-sections: " + str(int(start)+1) + "-" + str(int(end)+1))
+        size_t = img.getSizeT()
+        if size_t == 1:
+            details.append("timepoint: " + str(size_t))
+        else:
+            details.append("timepoints: 1-" + str(size_t))
+        description = "\n".join(details)
+
+        new_img = conn.getObject(
+            "Image", new_image_id, opts=conn.SERVICE_OPTS)
+        new_img.setDescription(description)
+        new_img.save()
+
+        # if we have a dataset id => we try to link to it
+        if dataset_id is not None:
+            upd_svc = conn.getUpdateService()
+            conn.SERVICE_OPTS.setOmeroGroup(
+                conn.getGroupFromContext().getId())
+            link = omero.model.DatasetImageLinkI()
+            link.parent = omero.model.DatasetI(long(dataset_id), False)
+            link.child = omero.model.ImageI(new_image_id, False)
+            upd_svc.saveObject(link, conn.SERVICE_OPTS)
+    except Exception as save_projection_exception:
+        return JsonResponse({"error": repr(save_projection_exception)})
+
+    return JsonResponse({"id": new_image_id})
+
+
+@login_required()
 def capture_screen_as_attachment(request, conn=None, **kwargs):
     # check for file data
     f = request.FILES.get("data", None)
@@ -364,85 +445,4 @@
     finally:
         raw_file_store.close()
 
-    return JsonResponse({"success": file_name})
-=======
-def save_projection(request, conn=None, **kwargs):
-    # check for mandatory parameters
-    image_id = request.GET.get("image", None)
-    proj_type = request.GET.get("projection", None)
-    if image_id is None or proj_type is None:
-        return JsonResponse({"error": "Image id/Projection not supplied"})
-    proj = PROJECTIONS.get(proj_type, -1)
-    # we do only create new images for listed projections
-    if proj == -1:
-        return JsonResponse({"error": "Projection type not listed"})
-
-    # optional parameters
-    start = request.GET.get("start", None)
-    end = request.GET.get("end", None)
-    dataset_id = request.GET.get("dataset", None)
-
-    # retrieve image object
-    img = conn.getObject("Image", image_id, opts=conn.SERVICE_OPTS)
-    if img is None:
-        return JsonResponse({"error": "Image not Found"}, status=404)
-
-    new_image_id = None
-    try:
-        # no getter defined in gateway...
-        proj_svc = conn._proxies['projection']
-
-        # gather params needed for projection call
-        pixels_id = img.getPixelsId()
-        pixels = img.getPrimaryPixels()
-        pixels_type = pixels.getPixelsType()._obj
-
-        # assemble new file name
-        filename, extension = splitext(img.getName())
-        file_name = filename + '_proj' + extension
-
-        # delegate to projectPixels
-        new_image_id = proj_svc.projectPixels(
-            pixels_id, pixels_type, proj, 0, img.getSizeT()-1,
-            range(img.getSizeC()), 1, int(start), int(end), file_name)
-
-        # apply present rendering settings
-        try:
-            rnd = conn.getRenderingSettingsService()
-            rnd.applySettingsToImage(pixels_id, new_image_id)
-        except Exception:
-            pass
-
-        # set image decription
-        details = []
-        details.append("Original Image: " + img.getName())
-        details.append("Original Image ID: " + image_id)
-        details.append("Projection Type: " + proj_type)
-        details.append(
-            "z-sections: " + str(int(start)+1) + "-" + str(int(end)+1))
-        size_t = img.getSizeT()
-        if size_t == 1:
-            details.append("timepoint: " + str(size_t))
-        else:
-            details.append("timepoints: 1-" + str(size_t))
-        description = "\n".join(details)
-
-        new_img = conn.getObject(
-            "Image", new_image_id, opts=conn.SERVICE_OPTS)
-        new_img.setDescription(description)
-        new_img.save()
-
-        # if we have a dataset id => we try to link to it
-        if dataset_id is not None:
-            upd_svc = conn.getUpdateService()
-            conn.SERVICE_OPTS.setOmeroGroup(
-                conn.getGroupFromContext().getId())
-            link = omero.model.DatasetImageLinkI()
-            link.parent = omero.model.DatasetI(long(dataset_id), False)
-            link.child = omero.model.ImageI(new_image_id, False)
-            upd_svc.saveObject(link, conn.SERVICE_OPTS)
-    except Exception as save_projection_exception:
-        return JsonResponse({"error": repr(save_projection_exception)})
-
-    return JsonResponse({"id": new_image_id})
->>>>>>> ffbb9a4b
+    return JsonResponse({"success": file_name})