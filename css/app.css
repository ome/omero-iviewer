--- conflicted
+++ resolved
@@ -1314,14 +1314,14 @@
     min-width: 45px;
     max-width: 45px;
 }
-<<<<<<< HEAD
+
 .skipped-list-files {
     overflow-x: auto;
     overflow-y: auto;
     max-height: 150px;
     font-size: 15px;
     margin-top: 15px;
-=======
+}
 
 .quantization-dropdown {
     left: 35px;
@@ -1339,5 +1339,4 @@
     min-width: 125px;
     max-width: 125px;
     padding: 10px;
->>>>>>> f7d8c61b
 }