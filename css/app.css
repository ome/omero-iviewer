--- conflicted
+++ resolved
@@ -247,12 +247,7 @@
     padding: 0px;
 }
 .center-row1-mdi {
-<<<<<<< HEAD
-    height: calc(100% - 40px);
-=======
-    background-color: rgba(255,255,255,1);
     height: calc(100% - 25px);
->>>>>>> 7b4d0a1b
     padding: 0px;
 }
 
@@ -264,11 +259,6 @@
     height: 35px;
     margin-top: -35px;
     position: relative;
-<<<<<<< HEAD
-=======
-    background-color: rgba(255,255,255,1);
-    margin-right: 20px;
->>>>>>> 7b4d0a1b
 }
 .center-row2-hidden {
     display: none;
