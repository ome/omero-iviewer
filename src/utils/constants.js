--- conflicted
+++ resolved
@@ -93,19 +93,15 @@
     CENTER_Y: 'Y',
     DATASET_ID: 'DATASET',
     IMAGE_ID: 'IMAGE_ID',
+    INTERPOLATE: 'INTERPOLATE',
     MAPS: 'MAPS',
     MODEL: 'M',
     PLANE: 'Z',
     PROJECTION: 'P',
     SERVER: 'SERVER',
     TIME: 'T',
-<<<<<<< HEAD
     VERSION: 'VERSION',
     ZOOM: 'ZM'
-=======
-    ZOOM: 'ZM',
-    INTERPOLATE: 'INTERPOLATE'
->>>>>>> 532f52e4
 }
 
 /**
