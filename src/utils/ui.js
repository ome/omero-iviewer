//
// Copyright (C) 2017 University of Dundee & Open Microscopy Environment.
// All rights reserved.
//
// This program is free software: you can redistribute it and/or modify
// it under the terms of the GNU Affero General Public License as
// published by the Free Software Foundation, either version 3 of the
// License, or (at your option) any later version.
//
// This program is distributed in the hope that it will be useful,
// but WITHOUT ANY WARRANTY; without even the implied warranty of
// MERCHANTABILITY or FITNESS FOR A PARTICULAR PURPOSE.  See the
// GNU Affero General Public License for more details.
//
// You should have received a copy of the GNU Affero General Public License
// along with this program.  If not, see <http://www.gnu.org/licenses/>.
//

import {noView} from 'aurelia-framework';

import Misc from './misc';
import {IMAGE_VIEWER_RESIZE} from '../events/events';

/**
 * A utility class with various static helper methods for the ui
 */
@noView
export default class Ui {
    /**
     * Binds panel resize handlers
     *
     * @param {object} eventbus the eventbus for publishing
     * @static
     */
    static bindResizeHandlers(eventbus) {
        if (typeof eventbus !== 'object' ||
            typeof eventbus.publish !== 'function') return;

        // Only support drag-resize on settings panel, not thumbnails
        document.getElementById("col_splitter_right").onpointerdown = (e) => {
            e.preventDefault();
            let leftSplit = $(e.currentTarget).hasClass("left-split");
            let verticalLayout = $(window).width() <= 480;
            console.log("onpointerdown... leftSplit", leftSplit, "verticalLayout", verticalLayout);

            // $(document).mousemove((e) => {
            document.onpointermove = (e) => {
                e.preventDefault();

                let el = leftSplit ? $('.thumbnail-panel') : $('.right-hand-panel');
                // mobile layout,. we're dragging vertically
                if (verticalLayout) {
                    let y = leftSplit ? e.pageY : $(window).height() - e.pageY;
                    console.log("y", y);
                    el.css('--panelHeight', y + "px");
                } else {
                    let x = leftSplit ? e.pageX - el.offset().left : $(window).width() - e.pageX;
                    console.log("x", x);
                    el.css('--panelWidth', x + "px");
                }
                eventbus.publish(IMAGE_VIEWER_RESIZE,
                    {config_id: -1, is_dragging: true});
            };

            document.onpointerup = (e) => {
                // $(document).unbind('mousemove');
                // $(document).unbind('mouseup');
                document.onpointermove = null;
                document.getElementById("col_splitter_right").onpointerup = null;
                eventbus.publish(IMAGE_VIEWER_RESIZE,
                    {config_id: -1, is_dragging: false});
            };
        };
    }

    /**
     * Unbinds panel resize handlers
     *
     * @static
     */
    static unbindResizeHandlers() {
        $('.col-splitter').unbind("mousedown mouseup");
    }

    /**
     * Unbinds panel collapse handlers
     *
     * @static
     */
    static unbindCollapseHandlers() {
        $('.collapse-left').unbind("mousedown click");
        $('.collapse-right').unbind("mousedown click");
    }

    /**
     * Binds panel collapse handlers
     *
     * @param {object} context the context for publishing
     * @param {string} uri_prefix a uri prefix for resource requests
     * @static
     */
    static bindCollapseHandlers(context) {
        let self = this;
        $('.collapse-left, .collapse-right').mousedown(
            (e) => {e.preventDefault(); e.stopPropagation();});

        $('.collapse-left, .collapse-right').click((e) => {
            let leftSplit =
                $(e.currentTarget).hasClass("collapse-left");
            self.collapseSidePanel(context.eventbus, leftSplit);
        });

        // collapse depending on context (initial params)
        if (context.collapse_left) {
            self.collapseSidePanel(context.eventbus, true);
        }
        if (context.collapse_right) {
            self.collapseSidePanel(context.eventbus);
        }
    }


    static collapseSidePanel(eventbus, leftSplit) {
            
            let el = leftSplit ? $('.thumbnail-panel') : $('.right-hand-panel');
            console.log("CLICK", el.css('--panelWidth'), el.css('--panelHeight'));

            let width = parseInt(el.css('--panelWidth'));
            let height = parseInt(el.css('--panelHeight'));
            let oldWidth = parseInt(el.attr("old-width") || 0);
            let oldHeight = parseInt(el.attr("old-height") || 0);
            
            // toggle the width/height
            // (regardless of whether the layout is vertical or horizontal)
            let newWidth = width === 0 ? oldWidth : 0;
            let newHeight = height === 0 ? oldHeight : 0;

            // store old sizes to use it when we toggle back
            el.attr("old-width", width);
            el.attr("old-height", height);

<<<<<<< HEAD
            // update css
            el.css('--panelHeight', newHeight + "px");
            el.css('--panelWidth', newWidth + "px");
=======
            let $handle = leftSplit ? $("collapse-left") : $("collapse-right");
            el.width(newWidth);
            el.css('flex', '0 0 ' + newWidth + 'px');
            if (newWidth === 0)
                $handle.parent().css("cursor", "default");
            else
                $handle.parent().css("cursor", "ew-resize");
            if (leftSplit)
                $('.frame').css(
                    {"margin-left": '' + (-newWidth-5) + 'px',
                     "padding-left": '' + (newWidth+5) + 'px'});
            else
                $('.frame').css(
                    {"margin-right": '' + (-newWidth-5) + 'px',
                     "padding-right": '' + (newWidth+5) + 'px'});
>>>>>>> 4bf017cb
            eventbus.publish(IMAGE_VIEWER_RESIZE, {config_id: -1});
    }

    /**
     * Registers side bar resize and collapse handlers.
     * It's a convenience method for doing both handlers at the same time-slider
     * as well as unbinding beforehand
     *
     * @param {object} context the context for publishing
     * @static
     */
    static registerSidePanelHandlers(context) {
        this.unbindResizeHandlers();
        this.unbindCollapseHandlers();
        this.bindResizeHandlers(context.eventbus);
        this.bindCollapseHandlers(context);
    }

    /**
     * Adjusts the sidebars in case of window resize
     *
     * @static
     */
    static adjustSideBarsOnWindowResize() {
        // if we get too small we'll collaps the thumbnail sidebar
        // let sideBar = $('.thumbnail-panel');
        // let otherSideBar = $('.right-hand-panel');
        // let width = sideBar.width();
        // let toleranceWidth = 0, origin=null;
        // if (width > 0) {
        //     toleranceWidth = $(window).width() - otherSideBar.width() - 200;
        //     origin = $('.collapse-left');
        //     if (width > toleranceWidth)
        //         origin.trigger('click', {currentTarget: origin});
        // }
        // // if we get even smaller, we'll either resize the right hand panel or
        // // collapse it as well
        // sideBar = $('.right-hand-panel');
        // width = sideBar.width();
        // toleranceWidth = $(window).width() - 200;
        // origin = $('.collapse-right');
        // if (width > toleranceWidth) {
        //     if (toleranceWidth < 50)
        //         origin.trigger('click', {currentTarget: origin});
        //     else {
        //          $('.right-hand-panel').width(toleranceWidth);
        //         $('.frame').css(
        //             {"margin-right": '' + (-toleranceWidth-5) + 'px',
        //              "padding-right": '' + (toleranceWidth+15) + 'px'});
        //     }
        // }
    }

    /**
     * Shows a bootstrap modal message box
     *
     * @param {string} message the title of the dialog
     * @param {string} button_text a button with the given text will be shown
     *                             if a non-empty string is provided
     * @static
     */
    static showModalMessage(message, button_text) {
        if (typeof message !== 'string') message = '';
        if (typeof button_text === 'string')
            button_text = button_text.replace(/\s/g, "")
        else button_text = '';

        let modal = $('.modal-message');
        if (modal.length === 0) return;

        let footer = modal.find('.modal-footer');
        if (button_text) {
            footer.find('button').html(button_text);
            footer.show();
        } else footer.hide();

        modal.find('.modal-body').html(message);
        modal.modal();
    }

    /**
     * Hides the bootstrap modal message box
     *
     * @static
     */
    static hideModalMessage() {
        let modal = $('.modal-message');
        if (modal.length === 0) return;
        modal.find('.modal-body').html("");
        modal.modal('hide');
    }

    /**
     * Shows a bootstrap modal confirmation dialog
     *
     * @param {string} title the title of the dialog
     * @param {string} content goes into the body of the dialog
     * @param {function} yes a handler that's executed on clicking yes
     * @param {function} no an optional handler that's executed on clicking no
     * @param {boolean} can_close if true we allow closing by esc key and X click
     * @static
     */
     static showConfirmationDialog(
         title='', content='', yes = null, no = null, can_close = true) {
         if (typeof title !== 'string') title = 'Confirmation';
         if (typeof content !== 'string') content = '';
         if (typeof yes !== 'function') yes = null;
         if (typeof no !== 'function') no = null;
         if (typeof can_close !== 'boolean') can_close = true;

         let dialog = $('.confirmation-dialog');
         if (dialog.length === 0) return;

         if (can_close) dialog.find('.modal-header .close').show();
         else dialog.find('.modal-header .close').hide();

         dialog.find('.modal-title').html(title);
         dialog.find('.modal-body').html(content);

         // set up handlers and reset routine on close
         let handlers = [".yes", ".no"];
         handlers.map((h) => {
             dialog.find(h).off();
             dialog.find(h).on('click', () => {
                 dialog.modal("hide");
                 if (h === '.yes' && yes) yes();
                 if (h === '.no' && no) no();
             });
         });

         dialog.modal();
     }

      /**
       * Scrolls a container with a scrollbar in order to
       * put one of its children into the visible part of the container
       * if it cannot be seen already.
       *
       * @param {string} id the id of the child to scroll to
       * @param {string} container the selector for the container element
       * @param {number} header_height optional height of a header
       * @static
       */
      static scrollContainer(id, container, header_height) {
          if (typeof id !== 'string' || typeof container !== 'string') return;

          let el = document.getElementById(id);
          if (el === null) return;

          if (typeof header_height !== 'number' || header_height < 0)
            header_height = 0;
          let contEl = $(container);
          let scrollTop = contEl.scrollTop();
          let scrollBottom = scrollTop + contEl.outerHeight();
          let elTop = el.offsetTop - header_height;
          let elBottom = elTop + el.offsetHeight;
          if (elTop > scrollTop && elBottom < scrollBottom) return;

          let pos =
              elTop - parseInt((contEl.outerHeight() - el.offsetHeight) / 2);
          contEl.scrollTop(pos < 0 ? elTop : pos);
      }

      /**
       * Measures the browser's scrollbar width
       *
       * @static
       */
      static measureScrollbarWidth() {
          let outer = document.createElement("div");
          outer.style.visibility = "hidden";
          outer.style.width = "100px";
          document.body.appendChild(outer);

          let widthNoScroll = outer.offsetWidth;
          outer.style.overflow = "scroll";
          let inner = document.createElement("div");
          inner.style.width = "100%";
          outer.appendChild(inner);
          let widthWithScroll = inner.offsetWidth;
          outer.parentNode.removeChild(outer);

          return widthNoScroll - widthWithScroll;
    }

    /**
     * A helper function to register a list of keyhandlers via the context
     * @param {Context} context a reference to the Context instance
     * @param {Array.<Object>} handler_info array of objects providing key code and handler
     * @param {string} group the group info for registration, default: global
     * @param {Object} scope the scope for the handler function, default: null
     * @static
     */
    static registerKeyHandlers(context, handler_info, group='global', scope=null) {
        handler_info.map(
            (action) =>
                context.addKeyListener(
                    action.key,
                    (event) => {
                        let command =
                            Misc.isApple() ? 'metaKey' : 'ctrlKey';
                            if (context.selected_config === null ||
                                (group !== 'global' &&
                                context.selected_tab !== group) ||
                                ((typeof action.ctrl !== 'boolean' ||
                                  action.ctrl) && !event[command])) return true;
                            try {
                                action.func.apply(scope, action.args);
                            } catch(err) {
                                console.error("Key Handler failed: " + err);
                            }
                            return false;
                }, group, action.ctrl));
    }

    /**
     * Returns the prefix for the full screen api functionality
     * @return {string|null} the prefix or null if no support
     * @static
     */
    static getFullScreenApiPrefix() {
        try {
            let ret = null;

            if (document.body.webkitRequestFullscreen) ret = 'webkit'
            else if (document.body.mozRequestFullScreen) ret = 'moz'
            else if (document.body.msRequestFullscreen) ret = 'ms'
            else if (document.body.requestFullscreen) ret = "";

            // no support
            if (ret === null) return null;

            // now check the corresponding enabled flag
            if (document[ret + 'FullScreenEnabled'] ||
                document[ret + 'FullscreenEnabled']) return ret
        } catch(ignored){}
        return null;
    }
}<|MERGE_RESOLUTION|>--- conflicted
+++ resolved
@@ -123,7 +123,6 @@
     static collapseSidePanel(eventbus, leftSplit) {
             
             let el = leftSplit ? $('.thumbnail-panel') : $('.right-hand-panel');
-            console.log("CLICK", el.css('--panelWidth'), el.css('--panelHeight'));
 
             let width = parseInt(el.css('--panelWidth'));
             let height = parseInt(el.css('--panelHeight'));
@@ -139,27 +138,9 @@
             el.attr("old-width", width);
             el.attr("old-height", height);
 
-<<<<<<< HEAD
-            // update css
+            // update css - the appropriate width/height var will be used depending on layout
             el.css('--panelHeight', newHeight + "px");
             el.css('--panelWidth', newWidth + "px");
-=======
-            let $handle = leftSplit ? $("collapse-left") : $("collapse-right");
-            el.width(newWidth);
-            el.css('flex', '0 0 ' + newWidth + 'px');
-            if (newWidth === 0)
-                $handle.parent().css("cursor", "default");
-            else
-                $handle.parent().css("cursor", "ew-resize");
-            if (leftSplit)
-                $('.frame').css(
-                    {"margin-left": '' + (-newWidth-5) + 'px',
-                     "padding-left": '' + (newWidth+5) + 'px'});
-            else
-                $('.frame').css(
-                    {"margin-right": '' + (-newWidth-5) + 'px',
-                     "padding-right": '' + (newWidth+5) + 'px'});
->>>>>>> 4bf017cb
             eventbus.publish(IMAGE_VIEWER_RESIZE, {config_id: -1});
     }
 
