//
// Copyright (C) 2017 University of Dundee & Open Microscopy Environment.
// All rights reserved.
//
// This program is free software: you can redistribute it and/or modify
// it under the terms of the GNU Affero General Public License as
// published by the Free Software Foundation, either version 3 of the
// License, or (at your option) any later version.
//
// This program is distributed in the hope that it will be useful,
// but WITHOUT ANY WARRANTY; without even the implied warranty of
// MERCHANTABILITY or FITNESS FOR A PARTICULAR PURPOSE.  See the
// GNU Affero General Public License for more details.
//
// You should have received a copy of the GNU Affero General Public License
// along with this program.  If not, see <http://www.gnu.org/licenses/>.
//

// dependencies
import Context from '../app/context';
<<<<<<< HEAD
import {inject, customElement, BindingEngine} from 'aurelia-framework';
=======
import {inject, customElement, BindingEngine, bindable} from 'aurelia-framework';
import {IMAGE_VIEWPORT_CAPTURE} from '../events/events';
>>>>>>> 28dc4d77
import Ui from '../utils/ui';
import { VIEWER_ELEMENT_PREFIX } from '../utils/constants';

/**
 * A Context Menu for the Viewer/Viewport
 */

@customElement('viewer-context-menu')
@inject(Context, Element, BindingEngine)
export default class ViewerContextMenu {
    /**
     * the image config reference to work with (bound via template)
     * @memberof Ol3Viewer
     * @type {ImageConfig}
     */
    @bindable image_config = null;

    /**
     * the selector for the context menu
     * @memberof ViewerContextMenu
     * @type {string}
     */
    SELECTOR = ".viewer-context-menu";

    /**
<<<<<<< HEAD
     * a prefix for the full screen api methods
     * @memberof ViewerContextMenu
     * @type {string}
     */
    full_screen_api_prefix = null;
=======
     * expose PROJECTION constant to template
     * @memberof ViewerContextMenu
     * @type {Object}
     */
    PROJECTION = PROJECTION;
>>>>>>> 28dc4d77

    /**
     * the location of the context menu click
     * in ol-viewport 'coordinates' (offsets)
     * @memberof ViewerContextMenu
     * @type {Array.<number>}
     */
    viewport_location = null;

    /**
     * the other property observers
     * @memberof ViewerContextMenu
     * @type {Array.<Object>}
     */
    observers = [];

    /**
     * the selected image config
     * @memberof ViewerContextMenu
     * @type {ImageConfig}
     */
    image_config = null;

    /**
     * @constructor
     * @param {Context} context the application context (injected)
     * @param {Element} element the associated dom element (injected)
     * @param {BindingEngine} bindingEngine the BindingEngine (injected)
     */
    constructor(context, element, bindingEngine) {
        this.context = context;
        this.element = element;
        this.bindingEngine = bindingEngine;
    }

    /**
     * Overridden aurelia lifecycle method:
     * fired when PAL (dom abstraction) is ready for use
     *
     * @memberof Ol3Viewer
     */
<<<<<<< HEAD
    bind() {
        // Watches image config changes to establish new context menu
        // listeneres for the selected image (once ready)
        let registerReadyObserver = () => {
            // hide context menu
            this.hideContextMenu();
            // get selected image config
            this.image_config = this.context.getSelectedImageConfig();
            if (this.image_config === null) return;
            // clean up old observers
            this.unregisterObservers(true);
            // we establish the new context menu once the viewer's ready
            this.observers.push(
                this.bindingEngine.propertyObserver(
                    this.image_config.image_info, 'ready').subscribe(
                        (newValue, oldValue) => this.enableContextMenu()
                    ));
        };
        // listen for image changes
        this.image_config_observer =
=======
    attached() {
        // we establish the new context menu once the viewer's ready
        this.observers.push(
            this.bindingEngine.propertyObserver(
                this.image_config.image_info, 'ready').subscribe(
                    (newValue, oldValue) => this.enableContextMenu()
                ));
        // we initalialize the regions context menu options once the data is ready
        this.observers.push(
>>>>>>> 28dc4d77
            this.bindingEngine.propertyObserver(
                this.image_config.regions_info, 'ready').subscribe(
                    (newValue, oldValue) => this.initRegionsContextOptions()
                ));
        // notifies us of an image selection change
        this.observers.push(
             this.bindingEngine.propertyObserver(
                this.context, 'selected_config')
                    .subscribe((newValue, oldValue) => {
                        if (newValue !== this.image_config) {
                            this.hideContextMenu();
                        }
                }));
    }

    /**
     * Overridden aurelia lifecycle method:
     * called whenever the view is unbound within aurelia
     * in other words a 'destruction' hook that happens after 'detached'
     *
     * @memberof ViewerContextMenu
     */
    unbind() {
        this.observers.map((o) => {if (o) o.dispose();});
        this.observers = [];
    }

    /**
     * Returns the context menu element
     * @return {Object} a jquery object containing the context menu element
     * @memberof ViewerContextMenu
     */
    getElement() {
        return $('#' + this.image_config.id + " " + this.SELECTOR);
    }

    /**
     * Hides the context menu
     * @memberof ViewerContextMenu
     */
    hideContextMenu() {
        this.getElement().offset({top: 0, left: 0});
        this.getElement().hide();
    }

    /**
     * Enables the context menu (registring the needed listeners)
     *
     * @memberof ViewerContextMenu
     */
    enableContextMenu() {
        let viewerTarget =
            $('#' + VIEWER_ELEMENT_PREFIX + this.image_config.id);
        if (viewerTarget.length === 0) return;

        // hide context menu on regular clicks
        viewerTarget.click((event) => this.hideContextMenu());
        // register context menu listener
        viewerTarget.contextmenu((event) => {
            // prevent browser default context menu
            // and click from bubbling up
            event.stopPropagation();
            event.preventDefault();

            // we don't allow right clicking on ol3-controls
            // i.e. the parent has to have class ol-viewport
            if (!$(event.target).parent().hasClass('ol-viewport')) return false;
            this.viewport_location = [event.offsetX, event.offsetY];

            // show context menu
            this.getElement().show();
            this.getElement().offset(
               {left: event.clientX, top: event.clientY});

            // prevent browser default context menu
            return false;
        });
        // we don't allow browser context menu on the context menu itself...
        this.getElement().off();
        this.getElement().contextmenu((event) => {
            event.stopPropagation();
            event.preventDefault();
            return false;
        });
    }

    /**
     * Paste Shapes
     *
     * @memberof ViewerContextMenu
     */
    pasteShapes() {
        this.image_config.regions_info.pasteShapes(this.viewport_location);
        // hide context menu
        this.hideContextMenu();
        // prevent link click behavior
        return false;
    }

    /**
<<<<<<< HEAD
     * Overridden aurelia lifecycle method:
     * called whenever the view is unbound within aurelia
     * in other words a 'destruction' hook that happens after 'detached'
     *
     * @memberof ViewerContextMenu
     */
    unbind() {
        if (this.full_screen_api_prefix !== null &&
            document['on' + fullScreenApiPrefix + 'fullscreenchange'])
                document['on' + fullScreenApiPrefix + 'fullscreenchange'] = null;
    }

=======
     * Deletes selected shapes (incl. permissions check)
     *
     * @memberof ViewerContextMenu
     */
    deleteShapes(event) {
        this.image_config.regions_info.deleteShapes();
        // hide context menu
        this.hideContextMenu();
        // prevent link click behavior
        return false;
    }

    /**
     * Creates new image on server using projection settings
     *
     * @memberof ViewerContextMenu
     */
    saveProjectedImage() {
        let imgInf = this.image_config.image_info;

        if (typeof imgInf.projection !== PROJECTION.NORMAL) {
            let url =
                this.context.server + this.context.getPrefixedURI(IVIEWER) +
                '/save_projection/?image=' + imgInf.image_id +
                "&projection=" + imgInf.projection +
                "&start=" + imgInf.projection_opts.start +
                "&end=" + imgInf.projection_opts.end;
            if (this.context.initial_type !== INITIAL_TYPES.WELL &&
                typeof imgInf.parent_id === 'number')
                    url += "&dataset=" + imgInf.parent_id;

            $.ajax({
                url: url,
                success: (resp) => {
                    let msg = "";
                    if (typeof resp.id === 'number') {
                        let linkWebclient = this.context.server +
                            this.context.getPrefixedURI(WEBCLIENT) +
                            "/?show=image-" + resp.id;
                        let linkIviewer = this.context.server +
                            this.context.getPrefixedURI(IVIEWER) +
                            "/?images=" + resp.id;
                        if (this.context.initial_type !== INITIAL_TYPES.WELL &&
                            typeof imgInf.parent_id === 'number')
                                linkIviewer += "&dataset=" + imgInf.parent_id;
                    msg =
                        "<a href='" + linkWebclient + "' target='_blank'>" +
                        "Navigate to Image in Webclient</a><br>" +
                        "<br><a href='" + linkIviewer + "' target='_blank'>" +
                        "Open Image in iviewer</a>";
                    } else {
                        msg = "Failed to create projected image";
                        if (typeof resp.error === 'string')
                            console.error(resp.error);
                    }
                    Ui.showModalMessage(msg, 'Close');
                }
            });
        }
        // hide context menu
        this.hideContextMenu();
        // prevent link click behavior
        return false;
    }

    /**
     * Sends event to captures viewport as png
     *
     * @memberof ViewerContextMenu
     */
    captureViewport() {
        this.context.publish(
            IMAGE_VIEWPORT_CAPTURE, {"config_id": this.image_config.id});
        // hide context menu
        this.hideContextMenu();
        // prevent link click behavior
        return false;
    }

    /**
     * Creates csv file that contains area and length for selected shapes
     *
     * @memberof ViewerContextMenu
     */
    saveRoiMeasurements() {
        let regInf = this.image_config.regions_info;
        if (regInf.selected_shapes.length === 0) return;

        // we cannot query unssaved shapes
        let ids_for_stats =
            regInf.selected_shapes.filter((s) => s.indexOf("-") == -1);
        // if we have no saved shapes or no active channels ...
        // forget about it
        if (ids_for_stats.length === 0 ||
            regInf.image_info.getActiveChannels().length === 0) {
            this.writeCsv(regInf.selected_shapes);
        } else {
            regInf.requestStats(
                ids_for_stats, () => this.writeCsv(regInf.selected_shapes));
        }

        this.hideContextMenu();
        // prevent link click behavior
        return false;
    }

    /**
     * Generates a csv file for shapes (incl. stats) whose ids are given
     *
     * @param {Array.<string>} ids the shape ids ('roi_id:shape_id')
     * @memberof ViewerContextMenu
     */
    writeCsv(ids) {
        if (!Misc.isArray(ids) || ids.length === 0) return;

        let regInf = this.image_config.regions_info;
        let active = regInf.image_info.getActiveChannels();
        let units = regInf.image_info.image_pixels_size.symbol_x || 'px';
        let img_id = regInf.image_info.image_id;
        let img_name = regInf.image_info.short_image_name;

        let csv =
            "image_id,image_name,roi_id,shape_id,type,z,t,channel," +
            "\"area (" + units + "\u00b2)\",\"length (" + units + ")\"," +
            "points,min,max,sum,mean,std_dev" + CSV_LINE_BREAK;

        for (let i in ids) {
            let id = ids[i];
            let shape = regInf.getShape(id);
            if (shape === null) continue;
            let roi_id = id.substring(0, id.indexOf(':'));
            let is_new = id.indexOf('-') !== -1;

            let channel = '', points = '', min = '', max = '';
            let sum = '', mean = '', stddev = '';
            let csvCommonInfo =
                img_id + ",\"" + img_name + "\"," +
                (is_new ? "-" : roi_id) + "," +
                (is_new ? "-" : shape['@id']) + "," + shape.type + "," +
                (shape.TheZ+1) + "," + (shape.TheT+1) + ",";
            let csvMeasure =
                "," + (shape.Area < 0 ? '' : shape.Area) + "," +
                (shape.Length < 0 ? '' : shape.Length) + ",";

            if (typeof shape.stats === 'object' &&
                shape.stats !== null &&
                active.length !== 0) {
                    for (let s in shape.stats) {
                        let stat = shape.stats[s];
                        if (active.indexOf(stat.index) !== -1) {
                            csv += csvCommonInfo + stat.index + csvMeasure +
                                    stat.points + "," + stat.min + "," +
                                    stat.max + "," + stat.sum + "," +
                                    stat.mean + "," + stat.std_dev +
                                    CSV_LINE_BREAK;
                        }
                    }
            } else csv += csvCommonInfo + csvMeasure + ",,,,," + CSV_LINE_BREAK;
        }

        let data = null;
        let encErr = true;
        try {
            // use windows-1252 character set to satisfy excel
            let type = 'text/csv; charset=windows-1252';
            let ansiEncoder =
                new TextEncoding.TextEncoder(
                    'windows-1252', {NONSTANDARD_allowLegacyEncoding: true});
            encErr = false;
            data = new Blob([ansiEncoder.encode(csv)], {type: type});
        } catch(not_supported) {}

        if (data instanceof Blob)
            FileSaver.saveAs(
                data,
                regInf.image_info.short_image_name + "_roi_measurements.csv");
        else console.error(
                encErr ? "Error encoding csv" : "Blob not supported");
    }
>>>>>>> 28dc4d77
}<|MERGE_RESOLUTION|>--- conflicted
+++ resolved
@@ -18,13 +18,7 @@
 
 // dependencies
 import Context from '../app/context';
-<<<<<<< HEAD
-import {inject, customElement, BindingEngine} from 'aurelia-framework';
-=======
 import {inject, customElement, BindingEngine, bindable} from 'aurelia-framework';
-import {IMAGE_VIEWPORT_CAPTURE} from '../events/events';
->>>>>>> 28dc4d77
-import Ui from '../utils/ui';
 import { VIEWER_ELEMENT_PREFIX } from '../utils/constants';
 
 /**
@@ -47,21 +41,6 @@
      * @type {string}
      */
     SELECTOR = ".viewer-context-menu";
-
-    /**
-<<<<<<< HEAD
-     * a prefix for the full screen api methods
-     * @memberof ViewerContextMenu
-     * @type {string}
-     */
-    full_screen_api_prefix = null;
-=======
-     * expose PROJECTION constant to template
-     * @memberof ViewerContextMenu
-     * @type {Object}
-     */
-    PROJECTION = PROJECTION;
->>>>>>> 28dc4d77
 
     /**
      * the location of the context menu click
@@ -101,43 +80,14 @@
      * Overridden aurelia lifecycle method:
      * fired when PAL (dom abstraction) is ready for use
      *
-     * @memberof Ol3Viewer
+     * @memberof ViewerContextMenu
      */
-<<<<<<< HEAD
-    bind() {
-        // Watches image config changes to establish new context menu
-        // listeneres for the selected image (once ready)
-        let registerReadyObserver = () => {
-            // hide context menu
-            this.hideContextMenu();
-            // get selected image config
-            this.image_config = this.context.getSelectedImageConfig();
-            if (this.image_config === null) return;
-            // clean up old observers
-            this.unregisterObservers(true);
-            // we establish the new context menu once the viewer's ready
-            this.observers.push(
-                this.bindingEngine.propertyObserver(
-                    this.image_config.image_info, 'ready').subscribe(
-                        (newValue, oldValue) => this.enableContextMenu()
-                    ));
-        };
-        // listen for image changes
-        this.image_config_observer =
-=======
     attached() {
         // we establish the new context menu once the viewer's ready
         this.observers.push(
             this.bindingEngine.propertyObserver(
                 this.image_config.image_info, 'ready').subscribe(
                     (newValue, oldValue) => this.enableContextMenu()
-                ));
-        // we initalialize the regions context menu options once the data is ready
-        this.observers.push(
->>>>>>> 28dc4d77
-            this.bindingEngine.propertyObserver(
-                this.image_config.regions_info, 'ready').subscribe(
-                    (newValue, oldValue) => this.initRegionsContextOptions()
                 ));
         // notifies us of an image selection change
         this.observers.push(
@@ -152,12 +102,11 @@
 
     /**
      * Overridden aurelia lifecycle method:
-     * called whenever the view is unbound within aurelia
-     * in other words a 'destruction' hook that happens after 'detached'
+     * fired when PAL (dom abstraction) is unmounted
      *
      * @memberof ViewerContextMenu
      */
-    unbind() {
+    detached() {
         this.observers.map((o) => {if (o) o.dispose();});
         this.observers = [];
     }
@@ -168,7 +117,7 @@
      * @memberof ViewerContextMenu
      */
     getElement() {
-        return $('#' + this.image_config.id + " " + this.SELECTOR);
+        return $(this.element).find(this.SELECTOR);
     }
 
     /**
@@ -233,200 +182,4 @@
         // prevent link click behavior
         return false;
     }
-
-    /**
-<<<<<<< HEAD
-     * Overridden aurelia lifecycle method:
-     * called whenever the view is unbound within aurelia
-     * in other words a 'destruction' hook that happens after 'detached'
-     *
-     * @memberof ViewerContextMenu
-     */
-    unbind() {
-        if (this.full_screen_api_prefix !== null &&
-            document['on' + fullScreenApiPrefix + 'fullscreenchange'])
-                document['on' + fullScreenApiPrefix + 'fullscreenchange'] = null;
-    }
-
-=======
-     * Deletes selected shapes (incl. permissions check)
-     *
-     * @memberof ViewerContextMenu
-     */
-    deleteShapes(event) {
-        this.image_config.regions_info.deleteShapes();
-        // hide context menu
-        this.hideContextMenu();
-        // prevent link click behavior
-        return false;
-    }
-
-    /**
-     * Creates new image on server using projection settings
-     *
-     * @memberof ViewerContextMenu
-     */
-    saveProjectedImage() {
-        let imgInf = this.image_config.image_info;
-
-        if (typeof imgInf.projection !== PROJECTION.NORMAL) {
-            let url =
-                this.context.server + this.context.getPrefixedURI(IVIEWER) +
-                '/save_projection/?image=' + imgInf.image_id +
-                "&projection=" + imgInf.projection +
-                "&start=" + imgInf.projection_opts.start +
-                "&end=" + imgInf.projection_opts.end;
-            if (this.context.initial_type !== INITIAL_TYPES.WELL &&
-                typeof imgInf.parent_id === 'number')
-                    url += "&dataset=" + imgInf.parent_id;
-
-            $.ajax({
-                url: url,
-                success: (resp) => {
-                    let msg = "";
-                    if (typeof resp.id === 'number') {
-                        let linkWebclient = this.context.server +
-                            this.context.getPrefixedURI(WEBCLIENT) +
-                            "/?show=image-" + resp.id;
-                        let linkIviewer = this.context.server +
-                            this.context.getPrefixedURI(IVIEWER) +
-                            "/?images=" + resp.id;
-                        if (this.context.initial_type !== INITIAL_TYPES.WELL &&
-                            typeof imgInf.parent_id === 'number')
-                                linkIviewer += "&dataset=" + imgInf.parent_id;
-                    msg =
-                        "<a href='" + linkWebclient + "' target='_blank'>" +
-                        "Navigate to Image in Webclient</a><br>" +
-                        "<br><a href='" + linkIviewer + "' target='_blank'>" +
-                        "Open Image in iviewer</a>";
-                    } else {
-                        msg = "Failed to create projected image";
-                        if (typeof resp.error === 'string')
-                            console.error(resp.error);
-                    }
-                    Ui.showModalMessage(msg, 'Close');
-                }
-            });
-        }
-        // hide context menu
-        this.hideContextMenu();
-        // prevent link click behavior
-        return false;
-    }
-
-    /**
-     * Sends event to captures viewport as png
-     *
-     * @memberof ViewerContextMenu
-     */
-    captureViewport() {
-        this.context.publish(
-            IMAGE_VIEWPORT_CAPTURE, {"config_id": this.image_config.id});
-        // hide context menu
-        this.hideContextMenu();
-        // prevent link click behavior
-        return false;
-    }
-
-    /**
-     * Creates csv file that contains area and length for selected shapes
-     *
-     * @memberof ViewerContextMenu
-     */
-    saveRoiMeasurements() {
-        let regInf = this.image_config.regions_info;
-        if (regInf.selected_shapes.length === 0) return;
-
-        // we cannot query unssaved shapes
-        let ids_for_stats =
-            regInf.selected_shapes.filter((s) => s.indexOf("-") == -1);
-        // if we have no saved shapes or no active channels ...
-        // forget about it
-        if (ids_for_stats.length === 0 ||
-            regInf.image_info.getActiveChannels().length === 0) {
-            this.writeCsv(regInf.selected_shapes);
-        } else {
-            regInf.requestStats(
-                ids_for_stats, () => this.writeCsv(regInf.selected_shapes));
-        }
-
-        this.hideContextMenu();
-        // prevent link click behavior
-        return false;
-    }
-
-    /**
-     * Generates a csv file for shapes (incl. stats) whose ids are given
-     *
-     * @param {Array.<string>} ids the shape ids ('roi_id:shape_id')
-     * @memberof ViewerContextMenu
-     */
-    writeCsv(ids) {
-        if (!Misc.isArray(ids) || ids.length === 0) return;
-
-        let regInf = this.image_config.regions_info;
-        let active = regInf.image_info.getActiveChannels();
-        let units = regInf.image_info.image_pixels_size.symbol_x || 'px';
-        let img_id = regInf.image_info.image_id;
-        let img_name = regInf.image_info.short_image_name;
-
-        let csv =
-            "image_id,image_name,roi_id,shape_id,type,z,t,channel," +
-            "\"area (" + units + "\u00b2)\",\"length (" + units + ")\"," +
-            "points,min,max,sum,mean,std_dev" + CSV_LINE_BREAK;
-
-        for (let i in ids) {
-            let id = ids[i];
-            let shape = regInf.getShape(id);
-            if (shape === null) continue;
-            let roi_id = id.substring(0, id.indexOf(':'));
-            let is_new = id.indexOf('-') !== -1;
-
-            let channel = '', points = '', min = '', max = '';
-            let sum = '', mean = '', stddev = '';
-            let csvCommonInfo =
-                img_id + ",\"" + img_name + "\"," +
-                (is_new ? "-" : roi_id) + "," +
-                (is_new ? "-" : shape['@id']) + "," + shape.type + "," +
-                (shape.TheZ+1) + "," + (shape.TheT+1) + ",";
-            let csvMeasure =
-                "," + (shape.Area < 0 ? '' : shape.Area) + "," +
-                (shape.Length < 0 ? '' : shape.Length) + ",";
-
-            if (typeof shape.stats === 'object' &&
-                shape.stats !== null &&
-                active.length !== 0) {
-                    for (let s in shape.stats) {
-                        let stat = shape.stats[s];
-                        if (active.indexOf(stat.index) !== -1) {
-                            csv += csvCommonInfo + stat.index + csvMeasure +
-                                    stat.points + "," + stat.min + "," +
-                                    stat.max + "," + stat.sum + "," +
-                                    stat.mean + "," + stat.std_dev +
-                                    CSV_LINE_BREAK;
-                        }
-                    }
-            } else csv += csvCommonInfo + csvMeasure + ",,,,," + CSV_LINE_BREAK;
-        }
-
-        let data = null;
-        let encErr = true;
-        try {
-            // use windows-1252 character set to satisfy excel
-            let type = 'text/csv; charset=windows-1252';
-            let ansiEncoder =
-                new TextEncoding.TextEncoder(
-                    'windows-1252', {NONSTANDARD_allowLegacyEncoding: true});
-            encErr = false;
-            data = new Blob([ansiEncoder.encode(csv)], {type: type});
-        } catch(not_supported) {}
-
-        if (data instanceof Blob)
-            FileSaver.saveAs(
-                data,
-                regInf.image_info.short_image_name + "_roi_measurements.csv");
-        else console.error(
-                encErr ? "Error encoding csv" : "Blob not supported");
-    }
->>>>>>> 28dc4d77
 }