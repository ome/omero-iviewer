--- conflicted
+++ resolved
@@ -333,21 +333,6 @@
     }
 
     /**
-<<<<<<< HEAD
-     * Sends event to captures viewport as png
-     *
-     * @param {boolean} as_attachment if true we store as an attachment in omero,
-     *                                otherwise we download as png
-     * @memberof ViewerContextMenu
-     */
-    captureViewport(as_attachment) {
-        let params = {
-            "config_id": this.image_config.id,
-            "as_attachment": typeof as_attachment === 'boolean' && as_attachment
-        };
-        this.context.eventbus.publish(IMAGE_VIEWPORT_CAPTURE, params);
-        // hide context menu
-=======
      * Creates new
      *
      * @memberof ViewerContextMenu
@@ -392,7 +377,26 @@
                 }
             });
         }
->>>>>>> ffbb9a4b
+        // hide context menu
+        this.hideContextMenu();
+        // prevent link click behavior
+        return false;
+    }
+
+    /**
+     * Sends event to captures viewport as png
+     *
+     * @param {boolean} as_attachment if true we store as an attachment in omero,
+     *                                otherwise we download as png
+     * @memberof ViewerContextMenu
+     */
+    captureViewport(as_attachment) {
+        let params = {
+            "config_id": this.image_config.id,
+            "as_attachment": typeof as_attachment === 'boolean' && as_attachment
+        };
+        this.context.eventbus.publish(IMAGE_VIEWPORT_CAPTURE, params);
+        // hide context menu
         this.hideContextMenu();
         // prevent link click behavior
         return false;
