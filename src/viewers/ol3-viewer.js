--- conflicted
+++ resolved
@@ -32,22 +32,16 @@
     REGIONS_DRAWING_MODE, RENDER_STATUS, VIEWER_ELEMENT_PREFIX, WEBCLIENT
 } from '../utils/constants';
 import {
-<<<<<<< HEAD
     IMAGE_CANVAS_DATA, IMAGE_DIMENSION_CHANGE, IMAGE_DIMENSION_PLAY,
     IMAGE_INTENSITY_QUERYING, IMAGE_SETTINGS_CHANGE, IMAGE_SETTINGS_REFRESH,
     IMAGE_VIEWER_CONTROLS_VISIBILITY, IMAGE_VIEWER_INTERACTION,
     IMAGE_VIEWER_RESIZE, IMAGE_VIEWPORT_CAPTURE,
-=======
-    BIRDSEYE_REFRESH, IMAGE_CANVAS_DATA, IMAGE_DIMENSION_CHANGE,
-    IMAGE_DIMENSION_PLAY, IMAGE_INTENSITY_QUERYING, VIEWER_PROJECTIONS_SYNC,
-    IMAGE_SETTINGS_CHANGE, IMAGE_VIEWER_CONTROLS_VISIBILITY,
-    IMAGE_VIEWER_INTERACTION, IMAGE_VIEWER_RESIZE, IMAGE_VIEWPORT_CAPTURE,
->>>>>>> 607c5a54
     REGIONS_CHANGE_MODES, REGIONS_COPY_SHAPES, REGIONS_DRAW_SHAPE,
     REGIONS_GENERATE_SHAPES, REGIONS_HISTORY_ACTION, REGIONS_HISTORY_ENTRY,
     REGIONS_MODIFY_SHAPES, REGIONS_PROPERTY_CHANGED, REGIONS_SET_PROPERTY,
     REGIONS_SHOW_COMMENTS, REGIONS_STORED_SHAPES, REGIONS_STORE_SHAPES,
-    VIEWER_IMAGE_SETTINGS, VIEWER_SET_SYNC_GROUP, EventSubscriber
+    VIEWER_IMAGE_SETTINGS, VIEWER_PROJECTIONS_SYNC, VIEWER_SET_SYNC_GROUP,
+    EventSubscriber
 } from '../events/events';
 
 
