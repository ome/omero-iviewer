//
// Copyright (C) 2019 University of Dundee & Open Microscopy Environment.
// All rights reserved.
//
// This program is free software: you can redistribute it and/or modify
// it under the terms of the GNU Affero General Public License as
// published by the Free Software Foundation, either version 3 of the
// License, or (at your option) any later version.
//
// This program is distributed in the hope that it will be useful,
// but WITHOUT ANY WARRANTY; without even the implied warranty of
// MERCHANTABILITY or FITNESS FOR A PARTICULAR PURPOSE.  See the
// GNU Affero General Public License for more details.
//
// You should have received a copy of the GNU Affero General Public License
// along with this program.  If not, see <http://www.gnu.org/licenses/>.
//

import OlObject from 'ol/Object';
import MapEventType from 'ol/MapEventType';
import Geometry from 'ol/geom/Geometry';
import GeometryType from 'ol/geom/GeometryType';
import Polygon from 'ol/geom/Polygon';
import {listen, unlistenByKey} from 'ol/events';
import Collection from 'ol/Collection';
import Feature from 'ol/Feature';
import Projection from 'ol/proj/Projection';
import Tile from 'ol/layer/Tile';
import Vector from 'ol/layer/Vector';
import VectorTile from 'ol/layer/VectorTile';
import View from 'ol/View';
import OlMap from 'ol/Map';
import {intersects, getCenter} from 'ol/extent';
import {noModifierKeys, primaryAction} from 'ol/events/condition';

import Draw from './interaction/Draw';
import {checkAndSanitizeServerAddress,
    isSameOrigin,
    sendRequest,
    makeCrossDomainLoginRedirect} from './utils/Net';
import {generateRegions,
    featureFactory} from './utils/Regions';
import {modifyStyles,
    updateStyleFunction} from './utils/Style';
import Label from './geom/Label';
import {AVAILABLE_VIEWER_INTERACTIONS,
    AVAILABLE_VIEWER_CONTROLS,
    WEBGATEWAY,
    PLUGIN_PREFIX,
    REQUEST_PARAMS,
    DEFAULT_TILE_DIMS,
    REGIONS_MODE,
    REGIONS_STATE,
    DIMENSION_LOOKUP,
    PREFIXED_URIS,
    defaultInteractions,
    defaultControls} from './globals';
import {isArray,
    parseProjectionParameter,
    parseChannelParameters,
    sendEventNotification,
    prepareResolutions,
    getTargetId} from './utils/Misc';
import {integrateStyleIntoJsonObject,
    integrateMiscInfoIntoJsonObject,
    toJsonObject,
    featureToJsonObject,
    LOOKUP} from './utils/Conversion';
import OmeroImage from './source/Image';
import Regions from './source/Regions';
import TiledRegions from './source/TiledRegions';
import Mask from './geom/Mask';

/**
 * @classdesc
 * Viewer is the central object to view images served by the Omero Server.
 * In its simplest form it takes an id to display the associated image:
 *
 * <pre>
 * var omeImgViewer = new Viewer(1);
 * </pre>
 *
 * The constructor takes an object as its second parameter to set further options.
 * You can override the server location (server) which by default is relative (same origin)
 * as well as the html element which contains the viewer (default: 'ome_ol3_viewer')
 * Furthermore you can hand in an EventBus instance to publish/subscribe to
 * events for other ui components
 *
 * e.g.
 * <pre>
 * var omeImgViewer = new Viewer(1
 *    { eventbus: eventbus_instance,
 *      server: 'https://myomeroserver',
 *      initParams : {'m' : 'c'},
 *      container: 'somedivsid'});
 *</pre>
 *
 * Moreover, by default the viewer does not add any controls to the viewer.
 * As far as interactions go, the only ones enabled, by default, are pan & zoom.
 *
 * The controls and interactions can be set programmatically by calling the respective methods,
 * such as:
 *<pre>
 * omeImgViewer.addControl("fullscreen");
 * omeImgViewer.addInteraction("draw");
 *</pre>
 *
 * @extends {ol.Object}
 */
class Viewer extends OlObject {

    /**
    * @constructor
    *
    * @param {number} id an image id
    * @param {Object.<string, *>=} options additional properties (optional)
    */
    constructor(id, options) {
    
        super();

        var opts = options || {};

        /**
         * the image id
         *
         * @type {number}
         * @private
         */
        this.id_ = id || -1;
        try {
            this.id_ = parseInt(this.id_);
        } catch(not_a_number) {
            id = -1;
        }

        /**
         * an omero server address given as a fully qualified address
         * https://some_host:[some_port]
         *
         * if not supplied we use relative to what our location is which is the best
         * solution for same origin anyhow.
         *
         * after input sanitization we end up with a server info object
         *
         * @type {Object}
         * @private
         */
        this.server_ = checkAndSanitizeServerAddress(opts['server'] || "");

        /**
         * some initial values/parameters for channel, model and projection (optional)
         *
         * @type {Object}
         * @private
         */
        this.initParams_ = opts['initParams'] || {};

        /**
         * a list of (possibly prefixed) uris for lookup
         * @type {Object}
         * @private
         */
        this.prefixed_uris_ = {};
        this.readPrefixedUris(this.initParams_);

        /**
         * because of async wait until map has been instatiated, an addRegions call
         * might not be able to execute successfully. this flag tells us so that
         * we can make one once the map initialization has finished
         * @type {boolean}
         * @private
         */
        this.tried_regions_ = false;

        /**
         * any handed in regions data when we tried the regions (see tried_regions_)
         * @type {Array.<Object>}
         * @private
         */
        this.tried_regions_data_ = false;

        /**
         * the viewer's sync group
         * @type {string|null}
         * @private
         */
        this.sync_group_ = null;

        /**
         * a flag that's only relevant if the server is not same orgin.
         * then we have to go different ways to redirect the user to the server login.
         * this flag reminds us if we've done so or still need to do so, i.e. if we
         * have a supposed session or not.
         *
         * @type {boolean}
         * @private
         */
        this.haveMadeCrossOriginLogin_ = isSameOrigin(this.server_) ? true : false;
        if (!this.haveMadeCrossOriginLogin_ &&
            window['location']['href'].indexOf("haveMadeCrossOriginLogin_") !== -1)
            this.haveMadeCrossOriginLogin_ = true;

        /**
         * the id of the element serving as the container for the viewer
         * @type {string}
         * @private
         */
        this.container_ = "ome-viewer";
        if (typeof(opts['container']) === 'string')
            this.container_ = opts['container'];

        /**
         * the associated image information as retrieved from the omero server
         * @type {Object}
         * @private
         */
        this.image_info_ = typeof opts['data'] === 'object' ? opts['data'] : null;

        /**
         * the associated OmeroRegions object
         * @type {Regions}
         * @private
         */
        this.regions_ = null;

        /**
         * the 'viewer state', i.e. the controls and interactions that were added
         * the items in the map have the following layout
         * <pre>
         *  "key" : { type : "interaction/control", ref : reference_to_instance}
         * </pre>
         *
         * IMPORTANT:
         * <ul>
         * <li>The key has to be the same as in {@link AVAILABLE_VIEWER_INTERACTIONS} or
         * {@link AVAILABLE_VIEWER_CONTROLS}</li>
         * <li>The type has to be: 'interaction' or 'control'</li>
         * <li>The reference has to exist so that the component can be individually unregistered</li>
         * </ul>
         *
         * @type {Object}
         * @private
         */
        this.viewerState_ = {};

        /**
         * the viewer instance
         *
         * @type {ol.Map}
         * @private
         */
        this.viewer_ = null;

        /**
         * an EventBus instance
         *
         * @type {EventBus}
         * @private
         */
        this.eventbus_ =
            typeof opts['eventbus'] === 'object' &&
            typeof  opts['eventbus']['publish'] === 'function' ?
            opts['eventbus'] : null;

        /**
         * a flag to indicate the no events should be sent
         *
         * @type {boolean}
         * @private
         */
        this.prevent_event_notification_ = false;

        /**
         * Checks whether a given omero server version is supported.
         * It is if the given server version is equal or greater to the
         * presently used omero server.
         * The given version is accepted in 2 notations:
         * - a three digit number (omitting the dots)
         * - a string (including dots or not)
         *
         * @function
         * @param {string|number} version the minimal version to check against
         * @return {boolean} true if the given version is suppored, false otherwise
         */
        this.supportsOmeroServerVersion = function(version) {
            if (typeof version === 'number') {
                version = '' + version;
            } else if (typeof version !== 'string') return false;

            // strip off dots and check length
            version = parseInt(version.replace(/[.]/g, ""));
            if (isNaN(version) || ('' + version).length !== 3) return false;

            // check against actual version
            let actual_version =
                this.getInitialRequestParam(REQUEST_PARAMS.OMERO_VERSION);
            if (typeof actual_version !== 'string') return false;
            actual_version = parseInt(actual_version.replace(/[.]/g, ""));
            if (isNaN(actual_version)) return false;

            return actual_version >= version;
        }

        /**
         * The initialization function performs the following steps:
         * 1. Request image data as json (if not handed in)
         * 2. Store the image data internally (if not handed in)
         * 3. Bootstrap ol3 map (and associated objects such as view, controls, etc)
         *
         * Note: Step 3 happens asynchroniously (if data had to be fetched via ajax)
         *
         * @function
         * @param {Object} scope the java script context
         * @param {?function} postSuccessHook an optional post success handler
         * @param {?function} initHook an optional initialization handler
         * @private
         */
        this.initialize_ = function(postSuccessHook, initHook) {
            // can happen if we instantitate the viewer without id
            if (this.id_ < 0) return;

            // use handed in image info instead of requesting it
            if (this.image_info_ !== null) {
                this.bootstrapOpenLayers(postSuccessHook, initHook);
                return;
            }

            // the success handler instantiates the open layers map and controls
            var success = function(data) {
                if (typeof(data) === 'string') {
                    try {
                        data = JSON.parse(data);
                    } catch(parseError) {
                        console.error("Failed to parse json response!");
                    }
                }
                if (typeof(data) !== 'object') {
                    console.error("Image Request did not receive proper response!");
                    return;
                }
                // store response internally to be able to work with it later
                this.image_info_ = data;

                // delegate
                this.bootstrapOpenLayers(postSuccessHook, initHook);
            }.bind(this);

            // define request settings
            var reqParams = {
                "server" : this.getServer(),
                "uri" : this.getPrefixedURI(WEBGATEWAY) +
                    '/imgData/' + this.id_,
                "jsonp" : true, // this will only count if we are cross-domain
                "success" : success,
                "error" : function(error) {
                    console.error("Error retrieving image info for id: " +
                        this.id_ +
                        ((error && error.length > 0) ? (" => " + error) : ""));
                }.bind(this)
            };

            // send request
            sendRequest(reqParams);
        };

        // execute initialization function
        // for cross domain we check whether we need to have a login made, otherwise
        // we redirect to there ...
        if (isSameOrigin(this.server_) || this.haveMadeCrossOriginLogin_) {
            this.initialize_();
        } else makeCrossDomainLoginRedirect(this.server_);
    }

    /**
     * Bootstraps the Openlayers components
     * e.g. view, projection, map and any controls/interactions used
     *
     * @function
     * @param {?function} postSuccessHook an optional post success handler
     * @param {?function} initHook an optional initialization handler
     * @private
     */
    bootstrapOpenLayers(postSuccessHook, initHook) {
        if (typeof(this.image_info_['size']) === 'undefined') {
            console.error("Image Info does not contain size info!");
            return;
        }

        // we might need to run some initialization handler after we have
        // received the json respone.
        if (typeof initHook === 'function') initHook.call(this);

        /*
        * get dimensions of image: width,height, z, t and c sizes,
        * as well as zoom levels for pyramids
        * for openlayers we gotta prepare the resolutions
        * as 1 / res and reverse the order
        */
        var zoomLevelScaling = null;
        var dims = this.image_info_['size'];
        if (this.image_info_['zoomLevelScaling']) {
            var tmp = [];
            for (var r in this.image_info_['zoomLevelScaling'])
                tmp.push(1 / this.image_info_['zoomLevelScaling'][r]);
            zoomLevelScaling = tmp.reverse();
        }
        var zoom = zoomLevelScaling ? zoomLevelScaling.length : -1;

        // get the initial projection
        var initialProjection =
        this.getInitialRequestParam(
            REQUEST_PARAMS.PROJECTION);
        var parsedInitialProjection =
            parseProjectionParameter(
                initialProjection !== null ?
                    initialProjection.toLowerCase() :
                    this.image_info_['rdefs']['projection']);
        initialProjection = parsedInitialProjection.projection;

        // get the initial model (color/greyscale)
        var initialModel =
        this.getInitialRequestParam(REQUEST_PARAMS.MODEL);
        initialModel =
        initialModel !== null ? initialModel :
            this.image_info_['rdefs']['model']
        var lowerCaseModel = initialModel.toLowerCase()[0];
        switch (lowerCaseModel) {
            case 'c': initialModel = 'color'; break;
            case 'g': initialModel = 'greyscale'; break;
            default: initialModel = 'color';
        };

        // determine the center
        var imgCenter = [dims['width'] / 2, -dims['height'] / 2];
        // pixel size
        var pixelSize =
        typeof this.image_info_['pixel_size'] === "object" &&
        typeof this.image_info_['pixel_size']['x'] === "number" ?
            this.image_info_['pixel_size']['x'] : null;

        // instantiate a pixel projection for omero data
        this.proj_ = new Projection({
            code: 'OMERO',
            units: 'pixels',
            extent: [0, 0, dims['width'], dims['height']],
            metersPerUnit : pixelSize
        });

        // we might have some requested defaults
        var initialTime =
        this.getInitialRequestParam(REQUEST_PARAMS.TIME);
        initialTime =
        initialTime !== null ? (parseInt(initialTime)-1) :
        this.image_info_['rdefs']['defaultT'];
        if (initialTime < 0) initialTime = 0;
        if (initialTime >= dims.t) initialTime =  dims.t-1;
        var initialPlane =
        this.getInitialRequestParam(REQUEST_PARAMS.PLANE);
        initialPlane =
        initialPlane !== null ? (parseInt(initialPlane)-1) :
            this.image_info_['rdefs']['defaultZ'];
        if (initialPlane < 0) initialPlane = 0;
        if (initialPlane >= dims.z) initialPlane =  dims.z-1;
        var initialCenterX =
        this.getInitialRequestParam(REQUEST_PARAMS.CENTER_X);
        var initialCenterY =
        this.getInitialRequestParam(REQUEST_PARAMS.CENTER_Y);
        if (initialCenterX && !isNaN(parseFloat(initialCenterX)) &&
        initialCenterY && !isNaN(parseFloat(initialCenterY))) {
        initialCenterX = parseFloat(initialCenterX);
        initialCenterY = parseFloat(initialCenterY);
        if (initialCenterY > 0) initialCenterY = -initialCenterY;
        if (initialCenterX >=0 && initialCenterX <= dims['width'] &&
            -initialCenterY >=0 && -initialCenterX <= dims['height'])
        imgCenter = [initialCenterX, initialCenterY];
        }
        var initialChannels =
        this.getInitialRequestParam(REQUEST_PARAMS.CHANNELS);
        var initialMaps =
        this.getInitialRequestParam(REQUEST_PARAMS.MAPS);
        initialChannels = parseChannelParameters(initialChannels, initialMaps);

        // copy needed channels info
        var channels = [];
        this.image_info_['channels'].forEach(function(oldC, c) {
        var newC = {
            "active" : oldC['active'],
            "label" : typeof oldC['label'] === 'string' ? oldC['label'] : c,
            "color" :
                typeof oldC['lut'] === 'string' &&
                oldC['lut'].length > 0 ? oldC['lut'] : oldC['color'],
            "min" : oldC['window']['min'],
            "max" : oldC['window']['max'],
            "start" : oldC['window']['start'],
            "end" : oldC['window']['end']
        };
        if (typeof oldC['inverted'] === 'boolean')
            newC['inverted'] = oldC['inverted'];
        if (typeof oldC['family'] === 'string' && oldC['family'] !== "" &&
            typeof oldC['coefficient'] === 'number' &&
            !isNaN(oldC['coefficient'])) {
                newC['family'] = oldC['family'];
                newC['coefficient'] = oldC['coefficient'];
        }
        channels.push(newC);
        });

        var isTiled =
            typeof this.image_info_['tiles'] === 'boolean' &&
                this.image_info_['tiles'];
        // create an OmeroImage source
        var source = new OmeroImage({
            server : this.getServer(),
            uri : this.getPrefixedURI(WEBGATEWAY),
            image: this.id_,
            width: dims['width'],
            height: dims['height'],
            plane: initialPlane,
            time: initialTime,
            channels: channels,
            resolutions: zoom > 1 ? zoomLevelScaling : [1],
            img_proj:  parsedInitialProjection,
            img_model:  initialModel,
            tiled: isTiled,
            tile_size: isTiled && this.supportsOmeroServerVersion("5.4.4") ?
                    DEFAULT_TILE_DIMS :
                        this.image_info_['tile_size'] ?
                            this.image_info_['tile_size'] : null
        });
        source.changeChannelRange(initialChannels, false);

        var actualZoom = zoom > 1 ? zoomLevelScaling[0] : 1;
        var initialZoom =
        this.getInitialRequestParam(REQUEST_PARAMS.ZOOM);
        var possibleResolutions = prepareResolutions(zoomLevelScaling);
        if (initialZoom && !isNaN(parseFloat(initialZoom))) {
        initialZoom = (1 / (parseFloat(initialZoom) / 100));
        var posLen = possibleResolutions.length;
        if (posLen > 1) {
            if (initialZoom >= possibleResolutions[0])
                actualZoom = possibleResolutions[0];
            else if (initialZoom <= possibleResolutions[posLen-1])
                actualZoom = possibleResolutions[posLen-1];
            else {
                // find nearest resolution
                for (var r=0;r<posLen-1;r++) {
                    if (initialZoom < possibleResolutions[r+1])
                        continue;
                    var d1 =
                        Math.abs(possibleResolutions[r] - initialZoom);
                    var d2 =
                        Math.abs(possibleResolutions[r+1] - initialZoom);
                    if (d1 < d2)
                        actualZoom = possibleResolutions[r];
                    else actualZoom = possibleResolutions[r+1];
                    break;
                }
            }
        } else actualZoom = 1;
        }

        // we need a View object for the map
        var view = new View({
            projection: this.proj_,
            center: imgCenter,
            extent: [0, -dims['height'], dims['width'], 0],
            resolutions : possibleResolutions,
            resolution : actualZoom,
            maxZoom: possibleResolutions.length-1
        });

        // we have a need to keep a list & reference of the controls
        // and interactions registered, therefore we need to take a
        // slighlty longer route to add them to the map
        var defaultInts = defaultInteractions();
        var interactions = new Collection();
        for (var inter in defaultInts) {
        interactions.push(defaultInts[inter]['ref']);
        this.viewerState_[inter] = defaultInts[inter];
        }
        var defaultConts = defaultControls();
        var controls = new Collection();
        for (var contr in defaultConts) {
        controls.push(defaultConts[contr]['ref']);
        this.viewerState_[contr] = defaultConts[contr];
        }

        // finally construct the open layers map object
        this.viewer_ = new OlMap({
            logo: false,
            controls: controls,
            interactions: interactions,
            layers: [new Tile({source: source})],
            target: this.container_,
            view: view
        });

        // enable bird's eye view
        var birdsEyeOptions = {
            'url': this.getPrefixedURI(WEBGATEWAY) +
                        '/render_thumbnail/' + this.id_,
            'size': [dims['width'], dims['height']],
            'collapsed': !source.use_tiled_retrieval_
        };
        this.addControl('birdseye', birdsEyeOptions);
        // tweak source element for fullscreen to include dim sliders (iviewer only)
        var targetId = this.getTargetId();
        var viewerFrame = targetId ? document.getElementById(targetId) : null;
        if (targetId && viewerFrame) {
            this.viewerState_["fullscreen"]['ref'].source_ = viewerFrame;
            this.viewerState_["dragPan"]['ref'].condition_ =
                function(e) {
                    // ignore right clicks (from context)
                    return noModifierKeys(e) && primaryAction(e);
                };
        }
        // enable scalebar by default
        this.toggleScaleBar(true);
        // enable intensity control
        this.toggleIntensityControl(true);

        // helper to broadcast a viewer interaction (zoom and drag)
        var notifyAboutViewerInteraction = function(viewer) {
            sendEventNotification(
                viewer, "IMAGE_VIEWER_INTERACTION", viewer.getViewParameters());
        };

        // get cached initial viewer center etc.
        if (this.image_info_['center'] || this.image_info_['resolution'] || this.image_info_['rotation']) {
            let center = this.image_info_['center'];
            let resolution = this.image_info_['resolution'];
            let rotation = this.image_info_['rotation'];
            // Need to wait for viewer to be built before this works:
            setTimeout(function() {
                this.setViewParameters(center, resolution, rotation);
            }.bind(this), 100)
        }

        // listens to resolution changes
        this.onViewResolutionListener =
        listen( // register a resolution handler for zoom display
            this.viewer_.getView(), "change:resolution",
            function(event) {
                this.displayResolutionInPercent();
                if (this.eventbus_) notifyAboutViewerInteraction(this);
            }, this);
        this.displayResolutionInPercent();
        // listen to rotation changes
        this.onViewRotationListener =
            listen(
                this.viewer_.getView(), "change:rotation",
                function(event) {
                    var regions = this.getRegions();
                    if (regions) regions.changed();
                    if (this.eventbus_) notifyAboutViewerInteraction(this);
                }, this);

        // this is for work that needs to be done after,
        // e.g we have just switched images
        // because of the asynchronious nature of the initialization
        // we need to do this here
        if (typeof(postSuccessHook) === 'function')
        postSuccessHook.call(this);

        if (this.tried_regions) this.addRegions();

        if (this.eventbus_) {
        // an endMove listener to publish move events
        this.onEndMoveListener =
            listen(
                this.viewer_, MapEventType.MOVEEND,
                function(event) {
                    notifyAboutViewerInteraction(this);
                }, this);
        }
    }

    /**
     * Shows the viewer
     */
    show() {
        var viewerElement = document.getElementById(this.container_);
        if (viewerElement) viewerElement.style.visibility = "visible";
    }

    /**
     * Hides the viewer
     */
    hide() {
        var viewerElement = document.getElementById(this.container_);
        if (viewerElement) viewerElement.style.visibility = "hidden";
    }

    /**
     * Creates an OmeroRegions instance and stores its reference internally
     * with everything that that entails, i.e. an omero server request for rois.
     *
     * Note, however, that for general drawing ability this method has to be called
     * before any drawing interaction is possible regardless of whether the image
     * has existing rois associated with it or not!
     *
     * Important: Calling this method twice or more times will have no effect if
     * there is a regions instance present already.
     *
     * Note: Because of asynchronous viewer initialization this method can be called
     * at a moment in time that the viewer has not been fully initialized in which
     * case we make a note (flag: tried_regions_) and remember any handed in
     * regions data which will be picked up at the end of the initialization process
     * when the tried_regions_ flag is checked.
     *
     * Should you want to hide the regions, once created, call:
     * [setRegionsVisibility]{@link Viewer#setRegionsVisibility} passing in: false
     *
     * If, indeed, you wish to remove the regions layer use:
     * [removeRegions]{@link Viewer#removeRegions} but bear in mind that this requires a call to
     * [addRegions]{@link Viewer#addRegions} again if you want it back which is more expensive
     * than toggling visibility
     *
     * @param {Array=} data regions data (optional)
     */
    addRegions(data) {
        // without a map, no need for a regions overlay...
        if (!(this.viewer_ instanceof OlMap)) {
            this.tried_regions_ = true;
            if (isArray(data))
                this.tried_regions_data_ = data;
            return;
        }
        this.tried_regions_ = false;
        this.tried_regions_data_ = null;
        if (this.regions_ instanceof Regions) return;

        var options = {};
        if (data) options['data'] = data;
        // Regions constructor creates ol.Features from JSON data
        this.regions_ = new Regions(this, options);

        // add a vector layer with the regions
        if (this.regions_) {
            this.viewer_.addLayer(new Vector({source : this.regions_}));
            // enable roi selection by default,
            // as well as modify and translate
            this.regions_.setModes(
                [REGIONS_MODE['SELECT'],
                REGIONS_MODE['MODIFY'],
                REGIONS_MODE['TRANSLATE']]);
        }
    }

    /**
     * Adds a VectorTile layer to load Shapes by tile.
     * Shapes cannot be modified or translated.
     */
    addTiledRegions() {

        this.viewer_.addLayer(
            new VectorTile({
                source: new TiledRegions(this),
            })
        );
    }

    /**
     * Toggles the visibility of the regions/layer.
     * If a non-empty array of rois is handed in, only the listed regions will be affected,
     * otherwise the entire layer
     *
     * @param {boolean} visible visibitily flag (true for visible)
     * @param {Array<string>} roi_shape_ids a list of string ids of the form: roi_id:shape_id
     */
    setRegionsVisibility(visible, roi_shape_ids) {
        // without a regions layer there will be no regions to hide...
        var regionsLayer = this.getRegionsLayer();
        if (regionsLayer) {
            var flag = visible || false;

            if (!isArray(roi_shape_ids) || roi_shape_ids.length === 0)
                regionsLayer.setVisible(flag);
            else
                this.getRegions().setProperty(roi_shape_ids, "visible", flag);
        }
    }

    /**
     * Toggles the visibility of the regions/layer.
     * If a non-empty array of rois is handed in, only the listed regions will be affected,
     * otherwise the entire layer
     *
     * @param {boolean} flag if true we are displaying the text (if there), otherwise no
     */
    showShapeComments(flag) {
        // without a regions layer there will be no regions to hide...
        var regions = this.getRegions();
        if (regions && typeof flag === 'boolean') {
            regions.show_comments_ = flag;
            regions.changed();
        }
    }

    /**
     * Marks given shapes as selected, clearing any previously selected if clear flag
     * is set. Optionally the view centers on a given shape.
     * NB: If we're using TiledRegions, we need to specify the centre_on_shape as
     * a shape Object since we don't have shape objects loaded
     * However, if we've loaded all Regions, we can use an ID 'roiId:shapeId' instead
     *
     * @param {Array<string>} roi_shape_ids list in roi_id:shape_id notation
     * @param {boolean} selected flag whether we should (de)select the rois
     * @param {boolean} clear flag whether we should clear existing selection beforehand
     * @param {any} centre_on_shape the shape object OR id of the shape to center on or null
     */
    selectShapes(roi_shape_ids, selected, clear, centre_on_shape) {
        // without a regions layer there will be no select of regions ...
        var regions = this.getRegions();
        if (regions === null || regions.select_ === null) return;

        // regions could be source.TiledRegions or source.Regions
        // This will send notification of property change
        regions.selectShapes(roi_shape_ids, selected, clear);

        let regionsLayer = this.getRegionsLayer();
        let resolution;
        if (regionsLayer instanceof VectorTile) {
            // force redraw of layer style
            regionsLayer.setStyle(regionsLayer.getStyle());
            // Zoom in to 100% so that VectorTiles load
            resolution = 1;
        }

        // Find shape Geometry and centre image
        let geometry;
        if (typeof centre_on_shape === "object") {
            let feature = featureFactory(centre_on_shape);
            geometry = feature ? feature.getGeometry() : undefined;
        } else if (typeof centre_on_shape === "string") {
            geometry = regions.getGeometry(centre_on_shape);
        }
        if (geometry) {
            this.centerOnGeometry(geometry, resolution);
        }
    }

    /**
     * Marks given shapes as selected. The center flag is only considered if we
     * have a single shape only
     *
     * @param {Array<string>} roi_shape_ids list in roi_id:shape_id notation
     * @param {boolean} undo if true we roll back, default: false
     * @param {function=} callback a success handler
     */
    deleteShapes(roi_shape_ids, undo, callback) {
        // without a regions layer there will be no select of regions ...
        var regions = this.getRegions();
        if (regions === null) return;

        regions.setProperty(
            roi_shape_ids, "state",
            typeof undo === 'boolean' && undo ?
                REGIONS_STATE.ROLLBACK : REGIONS_STATE.REMOVED,
            typeof callback === 'function' ? callback : null);
    }

    /**
     * Centers view on the middle of a geometry
     * optionally zooming in on a given resolution
     *
     * @param {ol.geom.Geometry} geometry the geometry
     * @param {number=} resolution the resolution to zoom in on
     */
    centerOnGeometry(geometry, resolution) {
        if (!(geometry instanceof Geometry)) return;

        // use given resolution for zoom
        if (typeof resolution === 'number' && !isNaN(resolution)) {
            var constrainedResolution =
                this.viewer_.getView().constrainResolution(resolution);
            if (typeof constrainedResolution === 'number')
                this.viewer_.getView().setResolution(constrainedResolution);
        }

        // only center if we don't intersect the viewport
        if (intersects(
            geometry.getExtent(),
            this.viewer_.getView().calculateExtent())) return;

        // center (taking into account potential rotation)
        var rot = this.viewer_.getView().getRotation();
        if (geometry.getType() === GeometryType.CIRCLE) {
            var ext = geometry.getExtent();
            geometry = Polygon.fromExtent(ext);
            geometry.rotate(rot, getCenter(ext));
        }
        var coords = geometry.getFlatCoordinates();
        var cosine = Math.cos(-rot);
        var sine = Math.sin(-rot);
        var minRotX = +Infinity;
        var minRotY = +Infinity;
        var maxRotX = -Infinity;
        var maxRotY = -Infinity;
        var stride = geometry.getStride();
        for (var i = 0, ii = coords.length; i < ii; i += stride) {
            var rotX = coords[i] * cosine - coords[i + 1] * sine;
            var rotY = coords[i] * sine + coords[i + 1] * cosine;
            minRotX = Math.min(minRotX, rotX);
            minRotY = Math.min(minRotY, rotY);
            maxRotX = Math.max(maxRotX, rotX);
            maxRotY = Math.max(maxRotY, rotY);
        }
        sine = -sine;
        var centerRotX = (minRotX + maxRotX) / 2;
        var centerRotY = (minRotY + maxRotY) / 2;
        var centerX = centerRotX * cosine - centerRotY * sine;
        var centerY = centerRotY * cosine + centerRotX * sine;
        this.viewer_.getView().setCenter([centerX, centerY]);
    }

    /**
     * Removes the regions from the viewer which is a multi step procedure
     * that involves destroying the OmeroRegions instance as well as the open
     * layer's vector layer
     *
     */
    removeRegions() {
        // without an existing instance no need to destroy it...
        if (this.regions_ instanceof Regions) {
            // reset mode which will automatically deregister interactions
            this.regions_.setModes([REGIONS_MODE['DEFAULT']]);
            // dispose of the internal OmeroRegions instance
            this.regions_.dispose();
            this.regions_ = null;
        }

        var regionsLayer = this.getRegionsLayer();
        if (regionsLayer) {
            //remove everything down to the image layer
            var len = this.viewer_.getLayers().getLength();
            for (var i=len-1; i > 0;i--) {
                var l = this.viewer_.getLayers().item(i);
                l.setSource(null);
                l.sourceChangeKey_ = null;
                this.viewer_.getLayers().removeAt(i);
            }
        }
    }

    /**
     * Sets the behavior for text in the regions layer.
     * see: [setRotateText & setScaleText{@link Regions#setRotateText}
     *
     * @param {boolean=} scaleText flag whether text should be scaled with view resolution
     * @param {boolean=} rotateText flag whether text should be rotated with view resolution
     */
    setTextBehaviorForRegions(scaleText, rotateText) {
        // without a regions layer there will be no regions to hide...
        if (this.getRegionsLayer()) {
            this.getRegions().setScaleText(scaleText);
            this.getRegions().setRotateText(rotateText);
        }
    }

    /**
     * Adds an interaction to the viewer.
     * Note: the interaction will only be added if it hasn't been added before
     * Use the key listed here: {@link AVAILABLE_VIEWER_INTERACTIONS}
     * <p>The version with the second argument can be used to sort of bypass the factory
     * for cases where one wants to hand in an already existing interaction</p>
     *
     * @param {string} key the unique interaction key
     * @param {Object} interaction an object that is an interaction
     */
    addInteraction(key, interaction) {
        // if we have no interaction given as the second argument => delegate to the factory
        if (typeof interaction !== 'object' || interaction === null) {
            this.addInteractionOrControl(key, 'interaction', true);
            return;
        }

        // we do have to have the key listed in the AVAILABLE_VIEWER_INTERACTIONS
        var availableInteraction =
            typeof AVAILABLE_VIEWER_INTERACTIONS[key] === 'object' ?
                AVAILABLE_VIEWER_INTERACTIONS[key] : null;
        // the given interaction has to also match the clazz
        // of the one registered under that key
        if (availableInteraction == null || !(interaction instanceof availableInteraction['clazz']))
            return;

        // if we don't have an instance in our viewer state, we return
        if (!(this.viewer_ instanceof OlMap) || // could be the viewer was not initialized
                    (typeof(key) !== 'string')) // key not a string
                        return;

        if (typeof this.viewerState_[key] === 'object')
            return;  // control/interaction already registered

        // now we can safely add the interaction
        this.viewer_.addInteraction(interaction);
        this.viewerState_[key] =
            {"type": 'interaction', "ref": interaction,
            "defaults" : false,
            "links" : []};
    }


    /**
     * Adds a control to the viewer.
     * Note: the control will only be added if it hasn't been added before
     * Use the key listed here: {@link AVAILABLE_VIEWER_CONTROLS}
     *
     * @param {string} key the unique control key
     * @param {Object=} options (optional) options for control
     */
    addControl(key, options) {
        // delegate
        this.addInteractionOrControl(key, "control", true, options);
    }

    /**
     * Adds a control/interaction to the viewer. Internal convience method
     *
     * for interaction keys see: {@link AVAILABLE_VIEWER_INTERACTIONS}
     * for control keys see: {@link AVAILABLE_VIEWER_CONTROLS}
     *
     * @private
     * @param {string} type whether it's an interaction or a control
     * @param {string} key the unique interaction or control key
     * @param {boolean} descend a flag whether we should follow linked interactions/controls
     * @param {Object=} options (optional) options for control
     */
    addInteractionOrControl(key, type, descend, options) {
        if (!(this.viewer_ instanceof OlMap) || // could be the viewer was not initialized
            (typeof(key) !== 'string') || // key not a string
            (typeof(type) !== 'string')) return; // type is not a string

        if (typeof this.viewerState_[key] === 'object')
            return;  // control/interaction already registered

        var followLinkedComponents = true;
        if (typeof(descend) === 'boolean')
            followLinkedComponents = descend;

        var componentFound =
            (type === 'control') ?
                (typeof AVAILABLE_VIEWER_CONTROLS[key] === 'object' ?
                    AVAILABLE_VIEWER_CONTROLS[key] : null) :
                (typeof AVAILABLE_VIEWER_INTERACTIONS[key] === 'object' ?
                    AVAILABLE_VIEWER_INTERACTIONS[key] : null);
        if (componentFound == null) // interaction/control is not available
            return;

        var Constructor = componentFound['clazz'];
        // add in additional options
        if (typeof options === 'object' &&
            !isArray(options)) {
            for (var o in options) {
                componentFound['options'][o] = options[o];
            }
        }
        var newComponent = new Constructor(componentFound['options']);

        if (type === 'control')
            this.viewer_.addControl(newComponent);
        else
            this.viewer_.addInteraction(newComponent);
        this.viewerState_[key] =
            {"type": type, "ref": newComponent,
            "defaults" : componentFound['defaults'],
            "links" : componentFound['links']};

        // because controls have interactions and interactions have controls linked to them
        // we are going to call ourselves again with an IMPORTANT flag that we are not
        // going to continue this way in a cyclic manner!
        if (followLinkedComponents) {
            for (var link in componentFound['links'])
                this.addInteractionOrControl(
                    componentFound['links'][link],
                    type === 'control' ? 'interaction' : 'control',
                    false);
            }
    }

    /**
     * Removes a control or interaction from the viewer
     * see [AVAILABLE_VIEWER_CONTROLS/AVAILABLE_VIEWER_INTERACTIONS]{@link AVAILABLE_VIEWER_CONTROLS}
     *
     * @param {string} key the unique interaction or control key
     * @param {boolean} descend a flag whether we should follow linked interactions/controls
     */
    removeInteractionOrControl(key, descend) {
        if (!(this.viewer_ instanceof OlMap) || // could be the viewer was not initialized
            (typeof(key) !== 'string')) return; // key is not a string

        if (typeof this.viewerState_[key] !== 'object')
            return;  // control/interaction already removed

        var controlOrInteraction = this.viewerState_[key];
        var followLinkedComponents = true;
        if (typeof(descend) === 'boolean')
            followLinkedComponents = descend;

        if (controlOrInteraction['type'] === 'control')
            this.viewer_.getControls().remove(controlOrInteraction['ref']);
        else
            this.viewer_.getInteractions().remove(controlOrInteraction['ref']);
        if (typeof(controlOrInteraction['ref'].disposeInternal) === 'function' &&
                    typeof(controlOrInteraction['ref'].dispose) === 'function')
                controlOrInteraction['ref'].dispose();
        delete this.viewerState_[key];

        // because controls have interactions and interactions have controls linked to them
        // we are going to call ourselves again with an IMPORTANT flag that we are not
        // going to continue this way in a cyclic manner!
        if (followLinkedComponents) {
            for (var link in controlOrInteraction['links'])
                this.removeInteractionOrControl(
                    controlOrInteraction['links'][link], false);
            }
    }

    /**
     * Sets the dimension index for the image via the OmeroImage setter.
     * Available dimension keys to be set are: z,t and c
     * See: {@link DIMENSION_LOOKUP)
     *
     * This function will check whether the value to be set violates the bounds.
     * If so it will 'fail' silently, i.e. not do anything.
     * This error behavior will extend to unrecognized dimension keys or negative
     * index values as well as non array input for channels
     *
     * Check also out the code in: {@link source.Image}
     *
     * @param {string} key a 'key' denoting the dimension. allowed are z,t and c!
     * @param {Array.<number>} values the value(s)
     */
    setDimensionIndex(key, values) {
        // dimension key and values check
        if (typeof(key) !== 'string' || key.length === 0 ||
            !isArray(values)) return;

        var lowerCaseKey = key.substr(0,1).toLowerCase();
        var omeroImage = this.getImage();
        var dimLookup =
            typeof DIMENSION_LOOKUP[lowerCaseKey] === 'object' ?
                DIMENSION_LOOKUP[lowerCaseKey] : null;
        // image not there, dim key not found or dimension not settable (i.e. width, height)
        if (omeroImage === null || dimLookup == null || !dimLookup['settable'])
            return;

        // do some bounds checking
        var max = 0;
        if (key === 'x') key = 'width'; // use alias
        if (key === 'y') key = 'height'; // use alias
        max = this.image_info_.size[key];
        for (var c in values) {
            if (typeof(values[c]) === 'string')
                    values[c] = parseInt(values[c]);
            if (typeof(values[c]) !== 'number' || values[c] < 0)
                return;
            // just in case of the crazy event of floating point
            values[c] = parseInt(values[c]);
            if (values[c] > max)
                return;
        }

        // now call setter
        var setter = "set" + dimLookup['method'];
        try {
            omeroImage[setter](key !== 'c' ? values[0] : values);
        } catch(methodNotDefined) {
            // there is the very remote possibility that the method was not defined
            return;
        }

        // we want to affect a rerender,
        // only clearing the cache for tiled sources and channel changes
        this.affectImageRender(omeroImage.use_tiled_retrieval_ && key === 'c');

        // update regions (if necessary)
        if (this.getRegionsLayer()) this.getRegions().changed();
    }

    /**
     * Gets the dimension value for the image via the respective OmeroImage getter.
     * Available dimension keys to query are: x,y,z,t and c
     * See: {@link DIMENSION_LOOKUP)
     *
     * Check also out the code in: {@link OmeroImage}
     *
     * @return {number|null} the present index or null (if an invalid dim key was supplied)
     */
    getDimensionIndex(key) {
        if (typeof(key) !== 'string' || key.length === 0) // dimension key checks
            return;
        var lowerCaseKey = key.substr(0,1).toLowerCase();

        var omeroImage = this.getImage();
        if (omeroImage == null) return; // we could be null

        var dimLookup =
            typeof DIMENSION_LOOKUP[lowerCaseKey] === 'object' ?
                DIMENSION_LOOKUP[lowerCaseKey] : null;
        if (dimLookup == null) return; // dim key not found

        // now call getter
        var getter = "get" + dimLookup['method'];
        try {
            return omeroImage[getter]();
        } catch(methodNotDefined) {
            // there is the very remote possibility that the method was not defined
            return null;
        }
    }

    /**
     * Adds a post tile load hook which can be removed again by:
     * {@link removePostTileLoadHook}
     *
     * The function will take one parameter which is the tile that gets handend in
     * by the framework.
     *
     * For more info have a look at:
     * [OmeroImage.setPostTileLoadFunction]{@link source.Image#setPostTileLoadFunction}
     *
     * @param {ol.TileLoadFunctionType} func a function with signature function(tile) {}
     */
    addPostTileLoadHook(func) {
        var omeroImage = this.getImage();
        if (omeroImage) {
            omeroImage.setPostTileLoadFunction(func);
            this.affectImageRender();
        }
    }

    /**
     * Removes a post tile load hook previously set by:
     * {@link addPostTileLoadHook} *
     */
    removePostTileLoadHook() {
        var omeroImage = this.getImage();
        if (omeroImage) {
            omeroImage.clearPostTileLoadFunction();
            this.affectImageRender();
        }
    }

    /**
     * Internal Method to get to the 'image/tile layer' which will always be the first!
     *
     * @private
     * @return {ol.layer.Tile|null} the open layers tile layer being our image or null
     */
    getImageLayer() {
        if (!(this.viewer_ instanceof OlMap) || // mandatory viewer presence check
            this.viewer_.getLayers().getLength() == 0) // unfathomable event of layer missing...
            return null;

        return this.viewer_.getLayers().item(0);
    }

    /**
     * Internal Method to get to the 'regions layer' which will always be the second!
     *
     * @private
     * @return { ol.layer.Vector|ol.layer.VectorTile|null} the open layers vector layer being our regions or null
     */
    getRegionsLayer() {
<<<<<<< HEAD
        if (!(this.viewer_ instanceof PluggableMap) || // mandatory viewer presence check
            this.viewer_.getLayers().getLength() < 2) // If we haven't added layer yet
=======
        if (!(this.viewer_ instanceof OlMap) || // mandatory viewer presence check
            this.viewer_.getLayers().getLength() < 2) // unfathomable event of layer missing...
>>>>>>> c8b6471e
            return null;
        // Return last layer added
        return this.viewer_.getLayers().item(this.viewer_.getLayers().getLength()-1);
    }

    /**
     * Internal convenience method to get to the image source (in open layers terminoloy)
     *
     * @private
     * @return {source.Image|null} an instance of OmeroImage or null
     */
    getImage() {
        // delegate
        var imageLayer = this.getImageLayer();
        if (imageLayer) return imageLayer.getSource();

        return null;
    }

    /**
     * Internal convenience method to get to the regions vector source (in open layers terminoloy)
     *
     * @private
     * @return {Regions|null} an instance of OmeroRegions or null
     */
    getRegions() {
        // delegate
        var regionsLayer = this.getRegionsLayer();
        if (regionsLayer) return regionsLayer.getSource();

        return null;
    }

    /**
     * Gets the image id
     *
     * @return {number} the image id
     */
    getId() {
        return this.id_;
    }

    /**
     * Returns the (possibly prefixed) uri for a resource
     *
     * @param {string} resource the resource name
     * @return {string|null} the prefixed URI or null (if not found)
     */
    getPrefixedURI(resource) {
        if (typeof this.prefixed_uris_[resource] !== 'string') return null;

        var uri = this.prefixed_uris_[resource];
        if (typeof uri === 'string' && uri.length > 1) {
            // check for leading slash and remove trailing one if there...
            var i=uri.length-1;
            while(i>0) {
                if (uri[i] === '/') uri = uri.substring(0,i);
                else break;
                i--;
            }
            if (uri[0] !== '/') uri = '/' + uri;
        }

        return uri;
    }

    /**
     * Reads (possibly prefixed) uris from the parameters
     *
     * @param {Object} params the parameters handed in
     */
    readPrefixedUris(params) {
        if (typeof params !== 'object' || params === null) return;

        for (var uri in PREFIXED_URIS) {
            var resource = PREFIXED_URIS[uri];
            if (typeof params[resource] === 'string')
                this.prefixed_uris_[resource] = params[resource];
            else this.prefixed_uris_[resource] = '/' + resource.toLowerCase();
        }
    }

    /**
     * Gets the server information
     *
     * @return {object} the server information
     */
    getServer() {
        return this.server_;
    }

    /**
     * This method controls the region layer modes for interacting with the shapes.
     * Anything that concerns selection, translation, modification and drawing can
     * be enabled/disable this way.
     *
     * <p>
     * for use see: [OmeroRegions.setModes]{@link Regions#setModes}
     * </p>
     *
     * @param {Array.<number>} modes an array of modes
     * @return {Array.<number>} the present modes set
     */
    setRegionsModes(modes) {
        // delegate
        if (this.getRegionsLayer()) {
            this.getRegions().setModes(modes);
            return this.getRegions().present_modes_;
        }

        return [];
    }

    /**
     * This method generates shapes and adds them to the regions layer
     * It uses {@link utils.Regions.generateRegions} internally
     *
     * The options argument is optional and can have the following properties:
     * - shape_info => the roi shape definition (omero marshal format)
     * - number => the number of copies that should be generated
     * - position => the position to place the shape(s) or null (random placement)
     * - extent => a bounding box for generation, default: the entire viewport
     * - theDims => a list of dims to attach to
     * - is_compatible => the image size of the originating image was smaller or equal
     * - add_history => determines whether we should add the generation to the history
     * - hist_id => the history id to pass through
     */
    generateShapes(shape_info, options) {
        // elementary check if we have a shape definition to generate from,
        // a regions layer to add to and the permission to do so
        if (!this.image_info_['perms']['canAnnotate'] ||
            this.getRegionsLayer() === null ||
            typeof shape_info !== 'object') return;

        if (typeof options !== 'object' || options === null) options = {};
        // the number of copies we want, default is: 1
        var number =
            typeof options['number'] === 'number' && options['number'] > 0  ?
                options['number'] : 1;
        // a position to place the copies or else random will be used
        var position =
            isArray(options['position']) &&
            options['position'].length === 2 ?
                this.viewer_.getCoordinateFromPixel(options['position']) : null;
        // a limiting extent (bounding box) in which to place the copies
        // defaults to the entire viewport otherwise
        var extent =
            isArray(options['extent']) &&
            options['extent'].length === 4 ?
                options['extent'] : this.getViewExtent();
        // the dims we want to attach the generated shapes to
        var theDims =
            isArray(options['theDims']) &&
            options['theDims'].length > 0 ?
                options['theDims'] : [{
                    "z" : this.getDimensionIndex('z'),
                    "t" : this.getDimensionIndex('t'),
                    "c" : -1}];

        // sanity check: we are going to need matching numbers for shapes
        // and associated t/zs for the association loop below to make sense
        var dimLen = theDims.length;
        if (dimLen !== number && dimLen > 1) return;
        var oneToManyRelationShip = dimLen === 1 && number > 1;

        // delegate
        var generatedShapes = generateRegions(
                shape_info, number, extent, position,
                typeof options['is_compatible'] === 'boolean' &&
                    options['is_compatible']);
        // another brief sanity check in case not all shapes were created
        if (generatedShapes === null ||
                (!oneToManyRelationShip &&
                generatedShapes.length !== theDims.length)) return;

        // post generation work
        // update the styling and associate with dimensions
        for (var i=0;i<generatedShapes.length;i++) {
            var f = generatedShapes[i];
            // and associate them to the proper dims
            f['TheZ'] =
                oneToManyRelationShip ? theDims[0]['z'] : theDims[i]['z'];
            f['TheT'] =
                oneToManyRelationShip ? theDims[0]['t'] : theDims[i]['t'];
            var theC =
                oneToManyRelationShip ? theDims[0]['c'] :
                    (typeof theDims[i]['c'] === 'number' ?
                        theDims[i]['c'] : -1);
            f['TheC'] = theC;
            // in case we got created in a rotated view
            var res = this.viewer_.getView().getResolution();
            var rot = this.viewer_.getView().getRotation();
            if (f.getGeometry() instanceof Label && rot !== 0 &&
                    !this.getRegions().rotate_text_)
                f.getGeometry().rotate(-rot);
                updateStyleFunction(f, this.regions_, true);
            // calculate measurements
            this.getRegions().getLengthAndAreaForShape(f, true);
        }
        this.getRegions().addFeatures(generatedShapes);

        // notify about generation
        if (this.eventbus_) {
            var newRegionsObject = toJsonObject(
                    new Collection(generatedShapes), true);
            if (typeof newRegionsObject !== 'object' ||
                !isArray(newRegionsObject['new']) ||
                newRegionsObject['new'].length === 0) return;
            var params = {"shapes": newRegionsObject['new']};
            if (typeof options['hist_id'] === 'number')
                params['hist_id'] = options['hist_id'];
            if (typeof options['add_history'] === 'boolean')
                params['add_history'] =  options['add_history'];

            sendEventNotification(
                this, "REGIONS_SHAPE_GENERATED", params, 25);
        }
    };

    /**
     * Gets the viewport extent in internal coordinates. This method is therefore
     * not suitable for use in {@link Viewer#generateShapes} !
     *
     * @private
     * @return {ol.Extent|null} an array like this: [minX, minY, maxX, maxY] or null (if no viewer)
     */
    getViewExtent() {
        if (!(this.viewer_ instanceof OlMap ||
                this.viewer_.getView() === null)) return null;

        return this.viewer_.getView().calculateExtent(this.viewer_.getSize());
    }

    /**
     * Returns an extent whose coordinates are the smaller of either
     * the viewport or the image bounding box
     *
     * @return {ol.Extent|null} an array like this: [minX, minY, maxX, maxY] or null (if no viewer)
     */
    getSmallestViewExtent() {
        var viewport = this.getViewExtent();
        if (viewport === null) return;

        var image_extent = this.viewer_.getView().getProjection().getExtent();
        var smallestExtent = image_extent.slice();
        smallestExtent[1] = -smallestExtent[3];
        smallestExtent[3] = 0;

        if (viewport[0] > image_extent[0]) smallestExtent[0] = viewport[0];
        if (viewport[1] > -image_extent[3]) smallestExtent[1] = viewport[1];
        if (viewport[2] < image_extent[2]) smallestExtent[2] = viewport[2];
        if (viewport[3] < image_extent[1]) smallestExtent[3] = viewport[3];

        return smallestExtent;
    }

    /**
     * Helper to gather the ol3 features based on an array of given ids
     *
     * @private
     * @param {Array<string>} ids an array of ids (roi_id:shape_id)
     * @return {ol.Collection|null} a collection of features or null
     */
    getFeatureCollection(ids) {
        if (!isArray(ids) || ids.length === 0 ||
            this.regions_.idIndex_ === null) return null;

        var col = new Collection();
        for (var id in ids) {
            try {
                var f = this.regions_.idIndex_[ids[id]];
                if (f['state'] === REGIONS_STATE.REMOVED ||
                    f.getGeometry() instanceof Mask ||
                    (typeof f['permissions'] === 'object' &&
                        f['permissions'] !== null &&
                        typeof f['permissions']['canEdit'] === 'boolean' &&
                        !f['permissions']['canEdit'])) continue;
                col.push(f);
            } catch(ignored) {}
        }

        return col;
    }

    /**
     * Modifies the selected shapes with the given shape info, e.g.
     * <pre>
     * {"type" : "label", Text: 'changed', FontSize: { Value: 15 }, FontStyle: 'italic'}
     * </pre>
     *
     * @param {Object} shape_info the shape info as received from the json
     * @param {Array<string>} ids an array of ids (roi_id:shape_id)
     * @param {function=} callback an optional success handler
     */
    modifyRegionsStyle(shape_info, ids, callback) {
        if (!(this.regions_ instanceof Regions) ||
            typeof(shape_info) !== 'object' || shape_info === null) return;

        modifyStyles(
            shape_info, this.regions_,
            this.getFeatureCollection(ids), callback);
    }

    /**
     * Modifies the selected shapes dimension attachment
     * <pre>
     * {"type" : "label", theT: 0, theZ: -1}
     * </pre>
     *
     * @param {Object} shape_info the shape info as received from the json
     * @param {Array<string>} ids an array of ids (roi_id:shape_id)
     * @param {function=} callback an optional success handler
     */
    modifyShapesAttachment(shape_info, ids, callback) {
        if (!(this.regions_ instanceof Regions) ||
            typeof(shape_info) !== 'object' || shape_info === null) return;

        var updatedShapeIds = [];
        var col = this.getFeatureCollection(ids);

        if (col === null) return;

        var dims = ['TheT', 'TheZ', 'TheC'];
        col.forEach(function(f) {
            for (var p in shape_info)
                if (dims.indexOf(p) !== -1 &&
                    typeof shape_info[p] === 'number' &&
                    shape_info[p] >= -1 && f[p] !== shape_info[p]) {
                        f[p] = shape_info[p];
                        updatedShapeIds.push(f.getId());
                }
        });

        if (updatedShapeIds.length > 0)
            this.regions_.setProperty(
                updatedShapeIds, "state",
                REGIONS_STATE.MODIFIED, callback);
    }

    /**
     * Persists modified/added/deleted shapes
     * see: {@link Regions.storeRegions}
     *
     * @param {Object} rois_to_be_deleted an associative array of roi ids for deletion
     * @param {boolean} useSeparateRoiForEachNewShape if false all new shapes are combined within one roi
     * @param {boolean} omit_client_update an optional flag that's handed back to the client
     *                  to indicate that a client side update to the response is not needed
     * @return {boolean} true if a storage request was made, false otherwise
     */
    storeRegions(rois_to_be_deleted, useSeparateRoiForEachNewShape, omit_client_update) {

        if (!(this.regions_ instanceof Regions))
            return false; // no regions, nothing to persist...

        omit_client_update =
            typeof omit_client_update === 'boolean' && omit_client_update;
        useSeparateRoiForEachNewShape =
            typeof(useSeparateRoiForEachNewShape) === 'boolean' ?
                useSeparateRoiForEachNewShape : true;

        var collectionOfFeatures =
            new Collection(this.regions_.getFeatures());
        var roisAsJsonObject = toJsonObject(
                collectionOfFeatures, useSeparateRoiForEachNewShape,
                rois_to_be_deleted);

        // check if we have nothing to persist, i.e. to send to the back-end
        if (roisAsJsonObject['count'] === 0) {
            // we may still want to clean up new but deleted shapes
            if (!omit_client_update &&
                roisAsJsonObject['new_and_deleted'].length > 0) {
                    var ids = {};
                    for (var i in roisAsJsonObject['new_and_deleted']) {
                        var id = roisAsJsonObject['new_and_deleted'][i];
                        if (typeof this.regions_.idIndex_[id] === 'object') {
                            this.regions_.removeFeature(
                                this.regions_.idIndex_[id]);
                            ids[id] = id;
                        }
                    }
                    if (this.eventbus_) {
                        sendEventNotification(
                            this, "REGIONS_STORED_SHAPES", {'shapes': ids});
                    }
            }
            return false;
        }

        return this.regions_.storeRegions(roisAsJsonObject, omit_client_update);
    }

    /**
     * Enables the drawing of one shape of a given type
     * To do so it sets the regions mode to draw, storing previously chosen
     * modes, adds the openlayers draw interaction to then switch back to
     * the previous modes.
     * The types supported are: 'point', 'line', 'rectangle', 'ellipse' and
     * 'polygons'.
     *
     * @param {Object} shape the shape definition for drawing (incl. type)
     * @param {number} roi_id a roi id that gets incorporated into the id (for grouping)
     * @param {Object=} opts optional parameters such as:
     *                       an a history id (hist_id) to pass through
     *                       or a list of unattached dimensions (unattached)
     */
    drawShape(shape, roi_id, opts) {
        if (!this.image_info_['perms']['canAnnotate'] ||
            !(this.regions_ instanceof Regions) ||
            typeof(shape) !== 'object' || typeof(shape) === null ||
            typeof(shape['type']) !== 'string' || shape['type'].length === 0) return;

        var oldModes = this.regions_.present_modes_.slice();
        this.setRegionsModes([REGIONS_MODE.DRAW]);
        if (!(this.regions_.draw_ instanceof Draw)) {
            this.setRegionsModes(oldModes);
            return;
        }

        this.regions_.draw_.drawShape(shape, roi_id, opts);
    }

    /**
     * Cancels any active drawing interactions
     */
    abortDrawing() {
        if (!(this.regions_ instanceof Regions) ||
            !(this.regions_.draw_ instanceof Draw)) return;
        this.regions_.draw_.endDrawingInteraction();
    }

    /**
     * Cleans up, calling the dispose() methods of the regions instance and the ol3 map
     * @private
     * @param {boolean} rememberEnabled a flag if the presently enabled controls/interactions should be remembered
     * @return {Array|null} if rememberEnabled is true: an array of enabled controls/interactions, otherwise null
     */
    dispose(rememberEnabled) {
        // remove regions first (if exists) since it holds a reference to the viewer
        this.removeRegions();

        if (typeof(rememberEnabled) !== 'boolean')
            rememberEnabled = false;
        var componentsRegistered = rememberEnabled ? [] : null;

        // tidy up viewer incl. layers, controls and interactions
        if (this.viewer_ instanceof OlMap) {
            if (rememberEnabled && this.viewerState_) {
                // delete them from the list as well as the viewer
                for (var K in this.viewerState_) {
                    var V = this.viewerState_[K];
                    this.removeInteractionOrControl(K);
                    // remember which controls and interactions were used
                    // we do not remember controls and interactions that are not defaults
                    // i.e. the more involved ones such as roi stuff (i.e. drawing, translation, etc)
                    if (typeof(V) === 'object' && V['defaults'])
                        componentsRegistered.push({ "key" : K, "type" : V['type']});
                };
                this.viewerState_ = {};
            } else {
                this.viewerState_ = {};
                this.viewer_.getControls().clear();
                this.viewer_.getInteractions().clear();
            }
            var omeroImage = this.getImage();
            if (omeroImage) omeroImage.dispose();
            this.viewer_.getLayers().clear();
            this.viewer_.getOverlays().clear();
            // remove global ol event listeners
            if (typeof(this.onEndMoveListener) !== 'undefined' &&
                        this.onEndMoveListener)
                    unlistenByKey(this.onEndMoveListener);
            if (typeof(this.onViewResolutionListener) !== 'undefined' &&
                this.onViewResolutionListener)
                    unlistenByKey(this.onViewResolutionListener);
            if (typeof(this.onViewRotationListener) !== 'undefined' &&
                this.onViewRotationListener)
                    unlistenByKey(this.onViewRotationListener);

            this.viewer_.dispose();
        }

        // reset internally stored viewer and image information
        this.initParams_ = {};
        this.image_info_ = null;
        this.viewer_ = null;

        return componentsRegistered;
    }

    /**
     * Destroys the viewer object as best as is possible
     * disposing of all contained regions and ol map (and associated objects)
     * as well as unregistering any event subscriptions
     *
     */
    destroyViewer() {
        this.dispose();
        if (this.eventbus_) this.eventbus_ = null;
    }

    /**
     * Modifies the channel value range
     * see: {@link source.Image.changeChannelRange}
     *
     * @param {Array.<Object>} ranges an array of objects with channel props
     */
    changeChannelRange(ranges) {
        var omeroImage = this.getImage();
        if (omeroImage === null) return;

        // rerender image (if necessary)
        if (omeroImage.changeChannelRange(ranges)) this.affectImageRender();

        // update regions (if active)
        if (this.getRegionsLayer()) this.getRegions().changed();
    }

    /**
     * Modifies the image projection
     * see: {@link source.Image.setImageProjection}
     *
     * @param {string} value the new value
     * @param {Object=} opts additional options, e.g. intmax projection start/end
     */
    changeImageProjection(value, opts) {
        if (this.getImage() === null) return;

        this.getImage().setImageProjection(value, opts);
        this.affectImageRender();

        // update regions (if necessary)
        if (this.getRegionsLayer()) this.getRegions().changed();
    }

    /**
     * Modifies the image model
     * see: {@link source.Image.setImageModel}
     *
     * @param {string} value the new value
     */
    changeImageModel(value) {
        if (this.getImage() === null) return;

        this.getImage().setImageModel(value);
        this.affectImageRender();
    }

    /**
     * Updates the saved settings to the current settings
     * see: {@link source.Image.updateSavedSettings}
     */
    updateSavedSettings() {
        if (this.getImage() === null) return;
        this.getImage().updateSavedSettings();
    }

    /**
     * Enables/disabled scale bar
     *
     * @param {boolean} show if true we show the scale bar, otherwise not
     * @return {boolean} true if the toggle was successfully done, otherwise false
     */
    toggleScaleBar(show) {
        // check if we have an image and a pixel size specified
        if (this.getImage() === null ||
            typeof this.image_info_['pixel_size'] !== "object" ||
            typeof this.image_info_['pixel_size']['x'] !== "number") return false;

        if (typeof show !== 'boolean') show = false;

        // check if we have an instance of the control already
        // and create one if we don't
        var scalebarControlExists =
            typeof this.viewerState_['scalebar'] === 'object';
        if (!scalebarControlExists) {
            if (show) this.addControl("scalebar");
            return true;
        }

        // toggle visibility now
        try {
            var scalebarControl = this.viewerState_["scalebar"]['ref'];
            scalebarControl.element_.style.display = show ? "" : "none";
        } catch(ex) {
            return false;
        }
        return true;
    }

    /**
     * Enables/disabled intensity display control
     *
     * @param {boolean} show if true we show the intensity, otherwise not
     */
    toggleIntensityControl(show) {
        var haveControl =
            typeof this.viewerState_['intensity'] === 'object';
        if (!haveControl && !show) return; // nothing to do
        if (haveControl && !show) { // remove existing one
            this.removeInteractionOrControl("intensity");
            return;
        }
        if (!haveControl) this.addControl("intensity");
        this.viewerState_["intensity"]['ref'].enable(
            this.getPrefixedURI(PLUGIN_PREFIX));
    }

    /**
     * Triggers a map update with redraw of viewport.
     * Useful if target div has been resized
     * @param {number=} delay delay in millis
     */
    redraw(delay) {
        if (this.viewer_) {
            var update =
                function() {
                    if (this.viewer_) {
                        this.viewer_.updateSize();
                    }
                }.bind(this);

            if (typeof delay !== 'number' || delay <= 0) {
                update();
                return;
            }
            setTimeout(update, delay);
        }
    }

    /**
     * Extracts the id which is part of the viewer's target element id
     * e.g. xxxxx_344455. In a standalone ol3 setup there won't be a number
     * but just an id
     */
    getTargetId() {
        return getTargetId(this.viewer_.getTargetElement());
    }

    /**
     * Retrieves initial request parameter by key
     *
     * @private
     * @param {string} key the key
     * @return {string|null} returns the value associated with the key or null
     */
    getInitialRequestParam(key) {
        if (typeof key !== 'string' ||
            typeof this.initParams_ !== 'object') return null;

        key = key.toUpperCase();
        if (typeof this.initParams_[key] === 'undefined' ||
            typeof this.initParams_[key] === null) return null;

        return this.initParams_[key];
    }

    /**
     * Captures the view parameters, that is to say image settings + resolution
     * and center
     *
     * @return {object} an object populated with the properties mentioned above
     */
    captureViewParameters() {
        if (this.getImage() === null) return null;

        var center = this.viewer_.getView().getCenter();
        var ret = this.getImage().captureImageSettings();
        ret["resolution"] = this.viewer_.getView().getResolution();
        ret["center"] = [center[0], -center[1]];

        return ret;
    }

    /**
     * Undoes/redoes history entries
     *
     * @param {number} hist_id the id associated with the history entry
     * @param {boolean=} undo if true we undo, if false we redo, default: undo
     */
    doHistory(hist_id, undo) {
        if (typeof hist_id !== 'number' || this.getRegions() === null) return;

        this.getRegions().doHistory(hist_id, undo);
    }

    /**
     * Retrieves an up-to-date shape definition for the given shape id
     *
     * @param {string} shape_id a combined roi:shape id
     * @return {Object} the shape definition or null if id does not have a feature
     */
    getShapeDefinition(shape_id) {
        if (this.getRegions() === null || typeof shape_id !== 'string' ||
            typeof this.getRegions().idIndex_[shape_id] !== 'object') return null;

        return featureToJsonObject(this.getRegions().idIndex_[shape_id]);
    }

    /**
     * Displays resolution as a percentage
     */
    displayResolutionInPercent() {
        var targetId = this.getTargetId();
        var zoomDisplay =
            document.getElementById('' + targetId).querySelectorAll(
                '.ol-zoom-display')
        if (typeof zoomDisplay !== 'object' ||
            typeof zoomDisplay.length !== 'number' ||
            zoomDisplay.length === 0) return;

        zoomDisplay[0].value =
            Math.round((1 / this.viewer_.getView().getResolution()) * 100);
    }

    /**
     * Watches the next rendering iteration (i.e. postrender event)
     * @param {boolean} stopOnTileLoadError we don't continue watching the load
     *                      progress if we experience tile load errors,
     *                      defaults to false
     * @return {boolean} true if the watch has been started, false otherwise
     */
    watchRenderStatus(stopOnTileLoadError) {
        // delegate
        return this.getImage().watchRenderStatus(this.viewer_, stopOnTileLoadError);
    }

    /**
     * Gets the present render status
     * @param {boolean} reset if true we reset to NOT_WATCHED
     * @return {RENDER_STATUS} the render status
     */
    getRenderStatus(reset) {
        // delegate
        return this.getImage().getRenderStatus(reset);
    }

    /**
     * Turns on/off smoothing for canvas
     * @param {boolean} smoothing if true the viewer uses smoothing, otherwise not
     */
    enableSmoothing(smoothing) {
        this.viewer_.once('precompose', function(e) {
            e.context['imageSmoothingEnabled'] = smoothing;
            e.context['webkitImageSmoothingEnabled'] = smoothing;
            e.context['mozImageSmoothingEnabled'] = smoothing;
            e.context['msImageSmoothingEnabled'] = smoothing;
        });

        // force rerender
        this.viewer_.updateSize();
    }

    /**
     * Captures the canvas content, sending the data via event notification
     * (which is necessary since the loading is async and has to complete)
     *
     * @param {Object} params the event notification parameters
     */
    sendCanvasContent(params) {
        params = params || {};
        var allConfigs =
            typeof params['all_configs'] === 'boolean' && params['all_configs'];
        if (this.viewer_ === null || this.eventbus_ === null) {
            if (allConfigs) params['count']--;
            return;
        }

        var zipEntry = params['zip_entry'];
        var supported = false;
        try {
            var MyBlob = new Blob(['test text'], {type : 'text/plain'});
            if (MyBlob instanceof Blob) supported = true;
        } catch(not_supported) {}

        var that = this;
        var publishEvent = function(data) {
            if (allConfigs) params['count']--;
            if (that.eventbus_ === null) return;
            params["supported"] = supported;
            if (supported && allConfigs) {
                var zipEntryName = zipEntry + '.png';
                if (typeof  params['zip']['files'][zipEntryName] === 'object') {
                    var sameCounter = 1;
                    zipEntryName = zipEntry + '-' + sameCounter + '.png';
                    while (typeof  params['zip']['files'][zipEntryName] === 'object') {
                        ++sameCounter;
                        zipEntryName = zipEntry + '-' + sameCounter + '.png';
                    }
                }
                params['zip'].file(zipEntryName, data);
            } else params['data'] = data;
            sendEventNotification(
                that, "IMAGE_CANVAS_DATA", params);
        };
        var omeroImage = this.getImage();
        if (omeroImage === null || !supported) {
            publishEvent();
            return;
        }

        var loading = 0;
        var loaded = 0;
        var tileLoadStart = function() {
            ++loading;
        };
        var sendNotification = function(canvas) {
            if (navigator['msSaveBlob'])
                publishEvent(canvas.msToBlob());
            else canvas.toBlob(
                    function(blob) {publishEvent(blob);});
        };

        var tileLoadEnd = function() {
            ++loaded;
            var ctx = this;
            if (loading === loaded) {
                omeroImage.un('tileloadstart', tileLoadStart);
                omeroImage.un('tileloadend', tileLoadEnd, ctx.canvas);
                omeroImage.un('tileloaderror', tileLoadEnd, ctx.canvas);

                sendNotification(ctx.canvas);
            }
        };

        this.viewer_.once('postcompose', function(event) {
            omeroImage.on('tileloadstart', tileLoadStart);
            omeroImage.on('tileloadend', tileLoadEnd, event.context);
            omeroImage.on('tileloaderror', tileLoadEnd, event.context);

            setTimeout(function() {
                if (loading === 0) {
                    omeroImage.un('tileloadstart', tileLoadStart);
                    omeroImage.un('tileloadend', tileLoadEnd, event.context);
                    omeroImage.un('tileloaderror', tileLoadEnd, event.context);

                    sendNotification(event.context.canvas);
                }
            }, 50);
        });

        if (typeof params['full_extent'] === 'boolean' && params['full_extent'])
            this.zoomToFit();

        this.viewer_.renderSync();
    }

    /**
     * Returns the area and length values for given shapes
     * @param {Array.<string>} ids the shape ids in the format roi_id:shape_id
     * @param {boolean} recalculate flag: if true we redo the measurement (default: false)
     * @return {Array.<Object>} an array of objects containing shape id, area and length
     */
    getLengthAndAreaForShapes(ids, recalculate) {
        var regions = this.getRegions();
        if (regions === null || !isArray(ids) ||
            ids.length === 0) return [];

        var ret = [];
        for (var x=0;x<ids.length;x++) {
            if (typeof ids[x] !== 'string' ||
                typeof regions.idIndex_ !== 'object' ||
                !(regions.idIndex_[ids[x]] instanceof Feature)) continue;
            // delegate
            var measurement =
                regions.getLengthAndAreaForShape(regions.idIndex_[ids[x]], recalculate);
            if (measurement !== null) ret.push(measurement);
        }

        return ret;
    }

    /**
     * Sets view parameters (center, resolution, rotation)
     *
     * @param {Array.<number>=} center the new center as an array: [x,y]
     * @param {number=} resolution the new resolution
     * @param {number=} rotation the new rotation
     */
    setViewParameters(center, resolution, rotation) {
        this.prevent_event_notification_ = true;
        try {
            //resolution first (if given)
            if (typeof resolution === 'number' && !isNaN(resolution)) {
                var constrainedResolution =
                    this.viewer_.getView().constrainResolution(resolution);
                if (typeof constrainedResolution === 'number' &&
                    constrainedResolution !== this.viewer_.getView().getResolution())
                        this.viewer_.getView().setResolution(constrainedResolution);
            }

            // center next (if given)
            var presentCenter = this.viewer_.getView().getCenter();
            if (isArray(center) && center.length === 2 &&
                typeof center[0] === 'number' && typeof center[1] === 'number' &&
                presentCenter[0] !== center[0] && presentCenter[1] !== center[1]) {
                this.viewer_.getView().setCenter(center);
            }

            // rotation (if given)
            if (typeof rotation === 'number' && !isNaN(rotation) &&
                rotation !== this.viewer_.getView().getRotation()) {
                    this.viewer_.getView().setRotation(rotation);
            }

            this.viewer_.renderSync();
        } catch(just_in_case) {}
        this.prevent_event_notification_ = false;
    }

    /**
     * Turns on/off intensity querying
     * @param {boolean} flag  if on we turn on intensity querying, otherwise off
     */
    toggleIntensityQuerying(flag) {
        try {
            return this.viewerState_["intensity"]["ref"].toggleIntensityQuerying(flag);
        } catch(ignored) {
            return false;
        }
    }

    /**
     * Triggers an explicit rerendering of the image (tile) layer
     *
     * @param {boolean} clearCache empties the tile cache if true
     */
    affectImageRender(clearCache) {
        var imageLayer = this.getImageLayer();
        if (imageLayer === null) return;
        var imageSource = imageLayer.getSource();

        try {
            // if we didn't get a flag we clear the cache for tiled sources only
            if (typeof clearCache !== 'boolean')
                clearCache = imageSource.use_tiled_retrieval_;

            if (clearCache) {
                var renderer = this.viewer_.getRenderer(imageLayer);
                var imageCanvas = renderer.getLayerRenderer(imageLayer).getImage();
                imageCanvas.getContext('2d').clearRect(
                    0, 0, imageCanvas.width, imageCanvas.height);
                imageSource.tileCache.clear();
            } else {
                imageSource.cache_version_++;
            }
            imageSource.changed();
        } catch(canHappen) {}
    }

    /*
    * Sets the sync group
    * @param {string|null} group the sync group or null
    */
    setSyncGroup(group) {
        if (group !== null &&
            (typeof group !== 'string' || group.length === 0)) return;
        this.sync_group_ = group
    }

    /**
     * Gets the 'view parameters'
     * @return {Object|null} the view parameters or null
     */
    getViewParameters() {
        if (this.viewer_ === null || this.getImage() === null) return null;
        return {
            "z": this.getDimensionIndex('z'),
            "t": this.getDimensionIndex('t'),
            "c": this.getDimensionIndex('c'),
            "w": this.getImage().getWidth(),
            "h": this.getImage().getHeight(),
            "center": this.viewer_.getView().getCenter().slice(),
            "resolution": this.viewer_.getView().getResolution(),
            "rotation": this.viewer_.getView().getRotation()
        };
    }

    /**
     * Returns all rois
     *
     * @return {Array.<Object>} an array of rois (incl. shapes)
     */
    getRois() {
        if (!(this.regions_ instanceof Regions)) return [];

        var rois = {};
        var feats = this.regions_.getFeatures();

        for (var i=0;i<feats.length;i++) {
            var feature = feats[i];

            if (!(feature instanceof Feature) ||
                feature.getGeometry() === null ||
                (typeof feature['state'] === 'number' &&
                feature['state'] !== REGIONS_STATE.DEFAULT)) continue;

            var roiId = -1;
            var shapeId = -1;
            try {
                var id = feature.getId();
                var colon = id.indexOf(":");
                roiId = parseInt(id.substring(0,colon));
                shapeId = parseInt(id.substring(colon+1));
                if (isNaN(roiId) || isNaN(shapeId)) continue;
            } catch(parseError) {
                continue;
            }

            var roiContainer = null;
            if (typeof rois[roiId] === 'object') roiContainer = rois[roiId];
            else {
                rois[roiId] = {
                    "@id" : roiId,
                    "@type" : 'http://www.openmicroscopy.org/Schemas/OME/2016-06#ROI',
                    "shapes" : []
                };
                roiContainer = rois[roiId];
            }

            var type = feature['type'];
            try {
                var jsonObject = LOOKUP[type].call(
                        null, feature.getGeometry(), shapeId);
                integrateStyleIntoJsonObject(feature, jsonObject);
                integrateMiscInfoIntoJsonObject(feature, jsonObject);
                jsonObject['omero:details'] = {'permissions': feature['permissions']};
                roiContainer['shapes'].push(jsonObject);
            } catch(conversion_error) {
                console.error("Failed to turn feature " + type +
                    "(" + feature.getId() + ") into json => " + conversion_error);
            }
        };

        ret = [];
        for (var r in rois)
            if (rois[r]['shapes'].length > 0) ret.push(rois[r]);
        return ret;
    };

    /**
     * Refreshes the bird's eye view
     *
     * @param {number=} delay an (optional delay) in millis
     */
    refreshBirdsEye(delay) {
        if (!(this.viewer_ instanceof OlMap) ||
            typeof this.viewerState_['birdseye'] !== 'object') return;
        if (typeof delay !== 'number' || isNaN(delay) || delay < 0) delay = 0;

        var refresh = function() {
            this.viewerState_["birdseye"]["ref"].initOrUpdate();
        }.bind(this);

        if (delay === 0) refresh();
        else setTimeout(refresh, delay);
    }

    /**
     * Zooms to level that makes image fit into the available canvas
     */
    zoomToFit() {
        if (!(this.viewer_ instanceof OlMap)) return;
        var view = this.viewer_.getView();
        if (view) {
            var ext = view.getProjection().getExtent();
            view.fit([ext[0], -ext[3], ext[2], ext[1]]);
        }
    }
}

export default Viewer;<|MERGE_RESOLUTION|>--- conflicted
+++ resolved
@@ -1264,13 +1264,8 @@
      * @return { ol.layer.Vector|ol.layer.VectorTile|null} the open layers vector layer being our regions or null
      */
     getRegionsLayer() {
-<<<<<<< HEAD
-        if (!(this.viewer_ instanceof PluggableMap) || // mandatory viewer presence check
-            this.viewer_.getLayers().getLength() < 2) // If we haven't added layer yet
-=======
         if (!(this.viewer_ instanceof OlMap) || // mandatory viewer presence check
             this.viewer_.getLayers().getLength() < 2) // unfathomable event of layer missing...
->>>>>>> c8b6471e
             return null;
         // Return last layer added
         return this.viewer_.getLayers().item(this.viewer_.getLayers().getLength()-1);
