--- conflicted
+++ resolved
@@ -25,11 +25,7 @@
 } from '../events/events';
 import {
     IVIEWER, REGIONS_DRAWING_MODE, REGIONS_MODE, REGIONS_REQUEST_URL,
-<<<<<<< HEAD
     WEB_API_BASE, REGIONS_PAGE_SIZE, PLUGIN_PREFIX, PLUGIN_NAME,
-=======
-    WEB_API_BASE,
->>>>>>> 7a798cee
 } from '../utils/constants';
 
 /**
@@ -62,8 +58,6 @@
     data = new Map();
 
     /**
-<<<<<<< HEAD
-=======
      * 2D array of [t][z] shapes counts
      */
     plane_shape_counts = null;
@@ -78,7 +72,6 @@
     roi_page_size = 500;
 
     /**
->>>>>>> 7a798cee
      * Current page number of ROIs to support pagination
      * @memberof RegionsInfo
      * @type {number}
@@ -94,14 +87,11 @@
      * @type {number}
      */
     number_of_shapes = 0;
-<<<<<<< HEAD
-=======
 
     /**
      * When we load ROIs by Z/T plane, we also get the total count
      */
     roi_count_on_current_plane = 0;
->>>>>>> 7a798cee
 
     /**
      * @memberof RegionsInfo
@@ -316,8 +306,6 @@
     }
 
     /**
-<<<<<<< HEAD
-=======
      * We track how many shapes aren't visible to check the
      * 'Show All' checkbox when they are all shown (toggle count ==0);
      * We also do this for each ROI since each ROI also has a
@@ -339,7 +327,6 @@
     }
 
     /**
->>>>>>> 7a798cee
      * Set the pagination number for ROIs and reload.
      *
      * @memberof RegionsInfo
@@ -348,19 +335,14 @@
     setPageAndReload(zeroBasedPageNumber) {
         if (typeof(zeroBasedPageNumber) !== "number" ||
             zeroBasedPageNumber < 0 ||
-<<<<<<< HEAD
-            zeroBasedPageNumber >= this.getPageCount()) return;
-=======
             zeroBasedPageNumber >= this.getPageCount() ||
             this.is_pending) return false;
->>>>>>> 7a798cee
 
         this.roi_page_number = zeroBasedPageNumber;
         this.requestData(true);
     }
 
     /**
-<<<<<<< HEAD
      * Find the page that the specified ROI is on and load this page
      *
      * @memberof RegionsInfo
@@ -371,7 +353,9 @@
 
         let page = parseInt(this.all_roi_ids.indexOf(roi_id)/REGIONS_PAGE_SIZE);
         this.setPageAndReload(page);
-=======
+    }
+
+    /**
      * Load ROIs, setting page based on ROI ID OR Shape ID
      *
      * @memberof RegionsInfo
@@ -408,16 +392,10 @@
                 }
             });
         }
->>>>>>> 7a798cee
     }
 
     /**
      * Get the number of pages needed to show all paginated ROIs
-<<<<<<< HEAD
-     */
-    getPageCount() {
-        return Math.ceil(this.image_info.roi_count/REGIONS_PAGE_SIZE);
-=======
      * on current plane.
      */
     getPageCount() {
@@ -466,7 +444,6 @@
         url += 'limit=' + this.roi_page_size +
                 '&offset=' + (this.roi_page_number * this.roi_page_size);
         return url;
->>>>>>> 7a798cee
     }
 
     /**
@@ -495,15 +472,7 @@
 
         // send request
         $.ajax({
-<<<<<<< HEAD
-            url : this.image_info.context.server +
-                  this.image_info.context.getPrefixedURI(WEB_API_BASE) +
-                  REGIONS_REQUEST_URL + '/?image=' + this.image_info.image_id +
-                  '&limit=' + REGIONS_PAGE_SIZE +
-                  '&offset=' + (this.roi_page_number * REGIONS_PAGE_SIZE),
-=======
             url : this.getRegionsUrl(),
->>>>>>> 7a798cee
             success : (response) => {
                 if (this.try_request_again) {
                     this.is_pending = false;
