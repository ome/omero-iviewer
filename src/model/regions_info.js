//
// Copyright (C) 2017 University of Dundee & Open Microscopy Environment.
// All rights reserved.
//
// This program is free software: you can redistribute it and/or modify
// it under the terms of the GNU Affero General Public License as
// published by the Free Software Foundation, either version 3 of the
// License, or (at your option) any later version.
//
// This program is distributed in the hope that it will be useful,
// but WITHOUT ANY WARRANTY; without even the implied warranty of
// MERCHANTABILITY or FITNESS FOR A PARTICULAR PURPOSE.  See the
// GNU Affero General Public License for more details.
//
// You should have received a copy of the GNU Affero General Public License
// along with this program.  If not, see <http://www.gnu.org/licenses/>.
//

import {noView} from 'aurelia-framework';
import RegionsHistory from './regions_history';
import Misc from '../utils/misc';
import {Converters} from '../utils/converters';
import {
    REGIONS_COPY_SHAPES, REGIONS_GENERATE_SHAPES, REGIONS_SET_PROPERTY
} from '../events/events';
import {
<<<<<<< HEAD
    REGIONS_DRAWING_MODE, REGIONS_MODE, REGIONS_REQUEST_URL, WEB_API_BASE
=======
    IVIEWER, REGIONS_DRAWING_MODE, REGIONS_MODE
>>>>>>> c628bcf6
} from '../utils/constants';

/**
 * Holds region information
 */
@noView
export default class RegionsInfo  {
    /**
     * true if a backend request is pending
     * @memberof RegionsInfo
     * @type {boolean}
     */
    is_pending = false;

    /**
     * a flag that signals whether we have successfully
     * received all backend info or not
     * @memberof RegionsInfo
     * @type {boolean}
     */
    ready = false;

    /**
     * our internal list of shape objects
     * stored in a map and accessible by id
     * @memberof RegionsInfo
     * @type {Map}
     */
    data = new Map();

    /**
     * a total shape count (exluding new with deleted!)
     * necessary because the data map still needs to include deleted
     * for history reasons (undo/redo) until we save BUT for the show all toggle
     * they do not count.
     * @memberof RegionsInfo
     * @type {number}
     */
     number_of_shapes = 0;

    /**
     * @memberof RegionsInfo
     * @type {RegionsHistory}
     */
    history = null;

    /**
     * a helper array to avoid data iteration. holds ids of selsected shapes
     * @memberof RegionsInfo
     * @type {Array.<string>}
     */
    selected_shapes = [];

    /**
     * the balance of individual shape show vs hide toggles
     * a diffing method in a sense with zero equaling showing all,
     * the initial state while a hide will subtract 1 and a show will add 1.
     * probably the less painful method as opposed to a total count tracking
     * which necessitats more variables still as well as more work.
     * @memberof RegionsInfo
     * @type {boolean}
     */
    visibility_toggles = 0;

    /**
     * the copied shapes
     * (which uses also local storage -if supported)
     * @memberof RegionsInfo
     * @type {Array.<Object>}
     */
    copied_shapes = [];

    /**
     * the image dimensions for the copied shapes
     * (which uses also local storage -if supported)
     * @memberof RegionsInfo
     * @type {Object}
     */
    copied_image_dims = null;

    /**
     * the presently used regions modes
     * @memberof RegionsInfo
     * @type {Array.<number>}
     */
    regions_modes = [
        REGIONS_MODE.SELECT, REGIONS_MODE.MODIFY, REGIONS_MODE.TRANSLATE
    ];

    /**
     * the type of shape that is to be drawn,
     * i.e. a draw interaction is active if non null.
     * @memberof RegionsInfo
     * @type {string|null}
     */
    shape_to_be_drawn = null;

    /**
     * any defaults for shape drawing
     * @memberof RegionsInfo
     * @type {Object}
     */
    shape_defaults = {};

    /**
     * the drawing mode
     * @memberof RegionsInfo
     * @type {number}
     */
    drawing_mode = REGIONS_DRAWING_MODE.PRESENT_Z_AND_T;

    /**
     * the z/t indices that we draw to
     * @memberof RegionsInfo
     * @type {number}
     */
    drawing_dims = { t: [], z: []};

    /**
     * a roi id for new regions (shapes to be combined), strictly negative
     * @memberof RegionsInfo
     * @type {number}
     */
    roi_id = -1;

    /**
     * @constructor
     * @param {ImageInfo} image_info the associated image
     */
    constructor(image_info) {
        this.image_info = image_info;
        // we want history
        this.history = new RegionsHistory(this);

        // try to restore localstorage copied shapes
        try {
            this.copied_shapes = JSON.parse(
                window.localStorage.getItem(IVIEWER + ".copy_shape_defs"));
            if (!Misc.isArray(this.copied_shapes)) this.copied_shapes = [];
            this.copied_image_dims = JSON.parse(
                window.localStorage.getItem(IVIEWER + ".copy_image_dims"));
        } catch(ignored) {}
        // init default shape colors
        this.resetShapeDefaults();
    }

    /**
     * Even though we are not an Aurelia View we stick to Aurelia's lifecycle
     * terminology and use the method unbind for cleanup purposes
     *
     * @memberof RegionsInfo
     */
    unbind() {
        this.resetRegionsInfo();
        this.history = null;
    }

    /**
     * Sets a property for shape(s) according to the new value
     *
     * @memberof RegionsInfo
     * @param {string} id a shape id in format roi:shape-id
     * @param {string} property a property on the shape
     * @param {Object|Array|boolean|string|number} value the new value
     */
    setPropertyForShape(id, property, value) {
        // we need an id and a proper property name, as well as a value
        if (this.data === null || // no regions map is no good either
                typeof id !== 'string' ||
                typeof property !== 'string' ||
                typeof value === 'undefined') return;

        // if we do not find a matching shape for the id => bye
        let shape = this.getShape(id);
        if (shape === null) return;
        let ids = Converters.extractRoiAndShapeId(id);
        let roi = this.data.get(ids.roi_id);

        // if the shape shape has a property of that given name
        // set its new value
        if (typeof shape[property] !== 'undefined') shape[property] = value;
        // modify the selected set for actions that influence it
        if ((property === 'selected' || property === 'visible') && value) {
            if (property === 'visible') this.visibility_toggles++;
            else {
                this.data.get(ids.roi_id).show = true;
                let i = this.selected_shapes.indexOf(id);
                if (i === -1) this.selected_shapes.push(id);
            }
        } else if ((property === 'selected' && !value) ||
                    (property === 'visible' && !value) ||
                    (property === 'deleted' && value)) {
            let i = this.selected_shapes.indexOf(id);
            if (i !== -1) this.selected_shapes.splice(i, 1);
            shape.selected = false;
            if (property === 'deleted' &&
                typeof shape.is_new === 'boolean' && shape.is_new) {
                    roi.deleted++;
                    this.number_of_shapes--;
                    if (!shape.visible) this.visibility_toggles++;
            } else if (property === 'visible') this.visibility_toggles--;
        } else if (property === 'deleted' && !value) {
            roi.deleted--;
            if (typeof shape.is_new === 'boolean' && shape.is_new) {
                    this.number_of_shapes++;
                    if (!shape.visible) this.visibility_toggles--;
                }
        }
    }

    /**
     * Retrieves the regions information needed via ajax and stores it internally
     *
     * @memberof RegionsInfo
     * @param {boolean} forceUpdate if true we always request up-to-date data
     */
    requestData(forceUpdate = false) {
        if (this.is_pending || (this.ready && !forceUpdate)) return;
        // reset regions info data and history
        this.resetRegionsInfo();
        this.is_pending = true;

        // send request
        $.ajax({
            url : this.image_info.context.server +
                  this.image_info.context.getPrefixedURI(WEB_API_BASE) +
                  REGIONS_REQUEST_URL + '/?image=' + this.image_info.image_id,
            success : (response) => {
                this.is_pending = false;
                try {
                    let count = 0;
                    response.data.map((roi) => {
                        let shapes = new Map();

                        // set shape properties and store the object
                        let roiId = roi['@id'];
                        roi.shapes.sort(function(s1, s2) {
                            var z1 = parseInt(s1['TheZ']);
                            var z2 = parseInt(s2['TheZ']);
                            var t1 = parseInt(s1['TheT']);
                            var t2 = parseInt(s2['TheT']);
                            if (z1 === z2) {
                                return (t1 < t2) ? -1 : (t1 > t2) ? 1: 0;
                            }
                            return (z1 < z2) ? -1: 1;
                        });
                        roi.shapes.map((shape) => {
                            let newShape =
                            Converters.amendShapeDefinition(
                                Object.assign({}, shape));
                            let shapeId = newShape['@id']
                            newShape.shape_id = "" + roiId + ":" + shapeId;
                            // we add some flags we are going to need
                            newShape.visible = true;
                            newShape.selected = false;
                            newShape.deleted = false;
                            newShape.modified = false;
                            shapes.set(shapeId, newShape);
                            count++;
                        });
                        this.data.set(roiId, {
                            shapes: shapes,
                            show: false,
                            deleted: 0
                        });
                    });
                    this.number_of_shapes = count;
                    this.ready = true;
                    this.tmp_data = response;
                } catch(err) {
                    console.error("Failed to load Rois: " + err);
                }
            }, error : (error) => {
                this.is_pending = false;
                console.error("Failed to load Rois: " + error)
            }
        });
    }

    /**
     * Resets history and data
     * @private
     * @memberof RegionsInfo
\     */
    resetRegionsInfo() {
        this.ready = false;
        if (this.history instanceof RegionsHistory) this.history.resetHistory();
        if (this.data instanceof Map) {
            this.data.forEach((value, key) => value.shapes.clear());
            this.data.clear();
        }
        this.number_of_shapes = 0;
    }

    /**
     * Simply returns an autodecremented roi id for new shapes to be combined
     * @memberof RegionsInfo
     * @return {number} an autoincremented roi id
     */
    getNewRegionsId() {
        return --this.roi_id;
    }

    /**
     * A very simple filtering based on properties and their
     * supposed, corresponding values using an implicit logical AND to chain them
     * If a pre-selected id list is supplied
     * only shapes within that list are considered
     * If no params are given all ids are returned
     *
     * @memberof RegionsInfo
     * @param {Array.<string>} properties an array of property names
     * @param {number|string|Array|boolean|Object} values the values to filter for
     * @param {string} perms the permissions to check, e.g. edit or delete
     * @param {Array.<string>|null} ids an optional array of ids of the form: roi:shape-id
     * @return {Array.<string>} an array of ids that satisfy the filter
     */
    unsophisticatedShapeFilter(properties=[], values=[], perms=[], ids=null) {
        let ret = [];
        if (!Misc.isArray(properties) || !Misc.isArray(values) ||
            !Misc.isArray(perms) || properties.length !== values.length ||
            properties.length !== perms.length) return ret;

        let filter = (value) => {
            for (let i=0;i<properties.length;i++) {
                if (typeof value[properties[i]] === 'undefined') continue;
                // check permission
                if (typeof value['permissions'] === 'object' &&
                    value['permissions'] !== null) {
                        let perm =
                            typeof perms[i] === 'string' &&
                            perms[i].length > 0 ?
                                "can" + perms[i][0].toUpperCase() +
                                perms[i].substring(1).toLowerCase() : null;
                        if (perm &&
                            typeof value['permissions'][perm] === 'boolean' &&
                            !value['permissions'][perm]) return false;
                }
                if (value[properties[i]] !== values[i]) return false;
            }
            return true;
        };

        let hasIdsForFilter = Misc.isArray(ids);
        // iterate over all shapes

        this.data.forEach(
            (value) =>
                value.shapes.forEach(
                    (value) => {
                        let id = value.shape_id;
                        if (hasIdsForFilter &&
                            ids.indexOf(id) !== -1 && filter(value)) ret.push(id);
                        else if (!hasIdsForFilter && filter(value)) ret.push(id);
                    })
        );


        return ret;
    }

    /**
     * Looks up shape by combined roi:shape id
     *
     * @memberof RegionsInfo
     * @param {string} id the id in the format roi_id:shape_id, e.g. 2:4
     * @return {Object|null} the shape object or null if none was found
     */
    getShape(id) {
        if (this.data === null) return null;

        let ids = Converters.extractRoiAndShapeId(id);
        let roi = this.data.get(ids.roi_id);
        if (typeof roi === 'undefined' || !(roi.shapes instanceof Map))
            return null;

        let shape = roi.shapes.get(ids.shape_id);
        return (typeof shape !== 'undefined') ? shape : null;
    }

    /**
     * Any shape modification, addition or deletion results in a history entry.
     * Therefore if our history is empty or the present pointer at the beginning
     * we can say that nothing has changed, otherwise the opposite
     *
     * @memberof RegionsInfo
     * @return {boolean} true if shapes have been modified, otherwise false
     */
    hasBeenModified() {
        return this.history instanceof RegionsHistory && this.history.canUndo();
    }

    /**
     * Returns the last of the selected shapes (taking into account permissions)
     *
     * @param {string} permission the permission to check for
     * @return {Object|null} the last selected shape with(out) permission
     *                       or null (if no shapes are selected)
     * @memberof RegionsInfo
     */
    getLastSelectedShape(permission = 'canEdit') {
        let len = this.selected_shapes.length;
        if (len === 0 || typeof permission !== 'string') return null;

        let ret =  this.getShape(this.selected_shapes[len-1]);
        if (this.checkShapeForPermission(ret, permission)) return ret;
        // look for the next one that has permissions and return it
        for (let i=len-2;i>=0;i--) {
            let s = this.getShape(this.selected_shapes[i]);
            if (this.checkShapeForPermission(s, permission)) return s;
        }
        return ret;
    }

    /**
     * Resets to default fill/stroke color settings
     *
     * @memberof RegionsInfo
     */
    resetShapeDefaults() {
        this.shape_defaults['StrokeColor'] = -65281;
        this.shape_defaults['FillColor'] = -256;
        this.shape_defaults['StrokeWidth'] = {
            '@type': 'TBD#LengthI',
            'Unit': 'PIXEL',
            'Symbol': 'pixel',
            'Value': 1
        };
    }

    /**
     * Checks if handed in permission is on shape
     *
     * @param {Object} shape the shape object
     * @param {string} permission the permission to check for
     * @param {boolean} true if permission is on given shape, false otherwise
     * @memberof RegionsInfo
     */
    checkShapeForPermission(shape, permission) {
        if (typeof shape !== 'object' || shape === null ||
            typeof permission !== 'string' ||
                (permission !== 'canAnnotate' &&
                permission !== 'canEdit' &&
                permission !== 'canDelete')) return false;

        return this.image_info.can_annotate &&
                !(typeof shape['permissions'] === 'object' &&
                shape['permissions'] !== null &&
                typeof shape['permissions'][permission] === 'boolean' &&
                !shape['permissions'][permission]);
    }

    /**
     * Returns the number of deleted shapes
     *
     * @return {number} the number of deleted shapes
     * @memberof RegionsInfo
     */
    getNumberOfDeletedShapes() {
        return this.unsophisticatedShapeFilter(
            ["deleted"], [true], ['canDelete']).length;
    }

    /**
     * Copies shapes
     *
     * @memberof RegionsInfo
     */
    copyShapes() {
        if (!this.ready) return;

        this.image_info.context.publish(
            REGIONS_COPY_SHAPES, {config_id : this.image_info.config_id});
    }

    /**
     * Paste Shapes
     *
     * @param {Array.<number>} pixel the pixel location as: [x,y]
     * @memberof RegionsInfo
     */
    pasteShapes(pixel=null) {
        if (!this.ready) return;

        if (!this.image_info.can_annotate) {
                Ui.showModalMessage("You don't have permission to paste", true);
                return;
        }

        // check the copied image dims with the present ones
        // and calculate a scale factor if different
        let scale_factor = 1;
        if (typeof this.copied_image_dims === 'object' &&
            this.copied_image_dims !== null &&
            this.copied_image_dims.width !== this.image_info.dimensions.max_x &&
            this.copied_image_dims.height !== this.image_info.dimensions.max_y) {
                let widthDiff =
                    Math.abs(this.copied_image_dims.width -
                                this.image_info.dimensions.max_x);
                let heightDiff =
                    Math.abs(this.copied_image_dims.height -
                                this.image_info.dimensions.max_y);
                if (widthDiff > heightDiff) {
                    scale_factor =
                        this.image_info.dimensions.max_x /
                            this.copied_image_dims.width;
                } else {
                    scale_factor =
                        this.image_info.dimensions.max_y /
                            this.copied_image_dims.height;
                }
        }

        let params = {
            config_id: this.image_info.config_id,
            number: 1, paste: true,
            shapes: this.copied_shapes,
            hist_id: this.history.getHistoryId(),
            position: pixel
        };
        if (scale_factor !== 1) params.scale_factor = scale_factor;
        this.image_info.context.publish(REGIONS_GENERATE_SHAPES, params);
    }

    /**
     * Deletes selected shapes (incl. permissions check)
     *
     * @memberof RegionsInfo
     */
    deleteShapes() {
        if (!this.ready || this.selected_shapes.length === 0) return;

        // find selected
        let ids = this.unsophisticatedShapeFilter(
                    ["deleted"], [false], ["delete"], this.selected_shapes);
        if (ids.length === 0) return;

        let opts = {
            config_id : this.image_info.config_id,
            property: 'state', shapes : ids, value: 'delete'
        };

        // history entry
        let hist_id = this.history.getHistoryId();
        opts.callback = (shape) => {
            if (typeof shape !== 'object' || shape === null) return;
            this.history.addHistory(
                hist_id, this.history.action.SHAPES,
                {shape_id: shape.shape_id,
                    diffs: [Object.assign({}, shape)],
                    old_vals: true, new_vals: false});
        };
        this.image_info.context.publish(REGIONS_SET_PROPERTY, opts);
    }
}<|MERGE_RESOLUTION|>--- conflicted
+++ resolved
@@ -24,11 +24,8 @@
     REGIONS_COPY_SHAPES, REGIONS_GENERATE_SHAPES, REGIONS_SET_PROPERTY
 } from '../events/events';
 import {
-<<<<<<< HEAD
-    REGIONS_DRAWING_MODE, REGIONS_MODE, REGIONS_REQUEST_URL, WEB_API_BASE
-=======
-    IVIEWER, REGIONS_DRAWING_MODE, REGIONS_MODE
->>>>>>> c628bcf6
+    IVIEWER, REGIONS_DRAWING_MODE, REGIONS_MODE, REGIONS_REQUEST_URL,
+    WEB_API_BASE
 } from '../utils/constants';
 
 /**
