--- conflicted
+++ resolved
@@ -413,11 +413,8 @@
              "background", "");
              $(this.element).find(".channel-slider").find(".ui-slider-range").css(
                  {"background-image" :
-<<<<<<< HEAD
-                    "url('" + this.luts_png.url + "'",
-=======
+                    "url('" + this.luts_png.url + "')",
                     "url('" + this.luts_png + "')",
->>>>>>> ce520ff8
                   "background-position" : "0 -" +
                     (this.luts.get(this.channel.color).index*20) + "px",
                   "background-size" : "100% " + (this.luts_png.height * 2) + "px",
