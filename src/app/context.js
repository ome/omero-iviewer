--- conflicted
+++ resolved
@@ -20,13 +20,8 @@
 import Misc from '../utils/misc';
 import ImageConfig from '../model/image_config';
 import {
-<<<<<<< HEAD
     APP_NAME, IVIEWER, PLUGIN_NAME, PLUGIN_PREFIX, REQUEST_PARAMS, TABS,
     URI_PREFIX, WEB_API_BASE, WEBCLIENT, WEBGATEWAY
-=======
-    API_PREFIX, IVIEWER, APP_NAME, LUTS_NAMES, LUTS_PNG_URL, PLUGIN_NAME,
-    PLUGIN_PREFIX, REQUEST_PARAMS, TABS, WEBCLIENT, WEBGATEWAY, URI_PREFIX
->>>>>>> 7a81e57c
 } from '../utils/constants';
 
 /**
@@ -69,17 +64,6 @@
     server = null;
 
     /**
-<<<<<<< HEAD
-=======
-     * api prefix
-     *
-     * @memberof Context
-     * @type {string}
-     */
-    api_prefix = 'api/v0/m/';
-
-    /**
->>>>>>> 7a81e57c
      * a list of potentially prefixes resources
      *
      * @type {Map}
