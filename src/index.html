--- conflicted
+++ resolved
@@ -1,23 +1,13 @@
 <!DOCTYPE html>
 <html>
   <head>
-<<<<<<< HEAD
       <link rel="stylesheet" type="text/css" href="{% static 'omero_iviewer/css/theme.css'|add:iviewer_url_suffix %}" />
       <link rel="stylesheet" type="text/css" href="{% static 'omero_iviewer/css/spinner.css'|add:iviewer_url_suffix %}" />
       <link rel="stylesheet" type="text/css" href="{% static 'omero_iviewer/css/slider.css'|add:iviewer_url_suffix %}" />
       <link rel="stylesheet" type="text/css" href="{% static 'omero_iviewer/css/bootstrap.min.css'|add:iviewer_url_suffix %}" />
       <link rel="stylesheet" type="text/css" href="{% static 'omero_iviewer/css/spectrum.css'|add:iviewer_url_suffix %}" />
+      <link rel="stylesheet" type="text/css" href="{% static 'omero_iviewer/css/ol3-viewer.css'|add:iviewer_url_suffix %}" />
       <link rel="stylesheet" type="text/css" href="{% static 'omero_iviewer/css/app.css'|add:iviewer_url_suffix %}" />
-      <link rel="stylesheet" type="text/css" href="{% static 'omero_iviewer/css/ol3-viewer.css'|add:iviewer_url_suffix %}" />
-=======
-      <link rel="stylesheet" type="text/css" href="{% static 'omero_iviewer/css/theme.css' %}" />
-      <link rel="stylesheet" type="text/css" href="{% static 'omero_iviewer/css/spinner.css' %}" />
-      <link rel="stylesheet" type="text/css" href="{% static 'omero_iviewer/css/slider.css' %}" />
-      <link rel="stylesheet" type="text/css" href="{% static 'omero_iviewer/css/bootstrap.min.css' %}" />
-      <link rel="stylesheet" type="text/css" href="{% static 'omero_iviewer/css/spectrum.css' %}" />
-      <link rel="stylesheet" type="text/css" href="{% static 'omero_iviewer/css/ol3-viewer.css' %}" />
-      <link rel="stylesheet" type="text/css" href="{% static 'omero_iviewer/css/app.css' %}" />
->>>>>>> 26f7cafa
 
       <script type="text/javascript">
         window.INITIAL_REQUEST_PARAMS = {};
