--- conflicted
+++ resolved
@@ -132,13 +132,9 @@
         // for grouping propagated shapes within the same roi
         // we need a common roi. if we have one from the params we use it
         // otherwise we get a new one
-<<<<<<< HEAD
-        if (roi_id >= 0) this.regions_info.getNewRegionsId();
-=======
-        let roi_id =
+        roi_id =
             (typeof params.roi_id === 'number' && params.roi_id < 0) ?
                 params.roi_id : this.regions_info.getNewRegionsId();
->>>>>>> 70a00e85
 
         // trigger generation
         this.context.publish(
