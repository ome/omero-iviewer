--- conflicted
+++ resolved
@@ -402,34 +402,14 @@
     }
 
     /**
-<<<<<<< HEAD
-=======
-     * Sets the last selected shape
-     *
-     * @private
-     * @memberof RegionsEdit
-     */
-    setLastSelected() {
-        let lastId =
-            this.regions_info.selected_shapes.length === 0 ?
-                -1 :
-                this.regions_info.selected_shapes.length-1;
-        this.last_selected =
-            lastId === -1 ? null :
-            this.regions_info.getShape(
-                this.regions_info.selected_shapes[lastId]);
-    }
-
-    /**
->>>>>>> aec5e2a9
      * Reacts to shape selections, adjusting the edit widgets accordingly
      *
      * @memberof RegionsEdit
      */
     adjustEditWidgets() {
-        this.last_selected =
-            this.regions_info.data.get(
-                this.regions_info.getLastSelectedShapeId());
+        let ids = this.regions_info.getLastSelectedShapeIds();
+        let roi = ids !== null ? this.regions_info.data.get(ids.roi_id) : null;
+        this.last_selected = roi ? roi.shapes.get(ids.shape_id) : null;
         let type =
             this.last_selected ? this.last_selected.type.toLowerCase() : null;
 
