// js
import Context from '../app/context';
import Misc from '../utils/misc';
import {inject, customElement, bindable} from 'aurelia-framework';
import {
    EventSubscriber,
    REGIONS_SET_PROPERTY, REGIONS_STORED_SHAPES, REGIONS_PROPERTY_CHANGED
} from '../events/events';

/**
 * Represents the regions list/table in the regions settings/tab
 */
@customElement('regions-list')
@inject(Context)
export default class RegionsList extends EventSubscriber {
    /**
     * a reference to the image config
     * @memberof RegionsList
     * @type {RegionsList}
     */
    @bindable regions_info = null;

    /**
     * events we subscribe to
     * @memberof RegionsList
     * @type {Array.<string,function>}
     */
    sub_list = [[REGIONS_PROPERTY_CHANGED,
                (params={}) => this.actUponSelectionChange(params)]];

    /**
     * a flag for the regions list interaction
     * @memberof RegionsList
     * @type {boolean}
     */
    is_dragging = false;

    /**
     * the start position for regions list interaction
     * @memberof RegionsList
     * @type {number}
     */
    dragging_start = null;

    /**
     * @memberof RegionsList
     * @type {boolean}
     */
    initial_load = true;

    /**
     * @constructor
     * @param {Context} context the application context (injected)
     */
    constructor(context) {
        super(context.eventbus);
        this.context = context;
    }

    /**
     * Overridden aurelia lifecycle method:
     * called whenever the view is bound within aurelia
     * in other words an 'init' hook that happens before 'attached'
     *
     * @memberof RegionsList
     */
    bind() {
        this.subscribe();
    }

    /**
     * Generates shape for both, pasting and propagation
     *
     * @param {Object} params the event notification parameters
     * @memberof RegionsList
     */
     actUponSelectionChange(params = {}) {
         //we want only notifications that concern us
         // and select=true notifications with at least one shape
         let imgConf = this.context.getSelectedImageConfig();
         if (imgConf === null || imgConf.id !== params.config_id ||
             typeof params.properties !== 'string' ||
             params.properties !== 'selected' ||
             !Misc.isArray(params.shapes) || params.shapes.length === 0 ||
             typeof params.values !== 'boolean' || !params.values) return;

         let id = params.shapes[0];
         let offsetTop = document.getElementById("roi-" + id).offsetTop;
            $('.regions-table').scrollTop(offsetTop);
     }

    /**
     * Hide/Shows tegions table
     *
     * @memberof RegionsList
     */
    toggleRegionsTable() {
        if ($('.regions-list').is(':visible')) {
            $('.regions-list').hide();
            $('.regions-list-toggler').removeClass('collapse-up');
            $('.regions-list-toggler').addClass('expand-down');
        } else {
            $('.regions-list').show();
            $('.regions-list-toggler').removeClass('expand-down');
            $('.regions-list-toggler').addClass('collapse-up');
        }
    }

    /**
     * Overridden aurelia lifecycle method:
     * fired when PAL (dom abstraction) is ready for use
     *
     * @memberof RegionsList
     */
    attached() {
        // this keeps the header aligned with the table on horizontal scroll
        $(".regions-table").on("scroll", (e) => {
                $('.regions-header').css(
                    "margin-left", "-" +
                     e.currentTarget.scrollLeft + "px");
        });
        // the hover detects the border and enables the column resize handling
        // as well as changes the cursor symbol
        $('.regions-header th').hover((e) => {
            let cell = $(e.target);

            let index = null;
            try {
                index =
                    cell.prop("tagName").toLowerCase() === 'th' ?
                        cell.attr("id").substring("reg-col-".length) :
                        cell.parent().attr("id").substring("reg-col-".length);
            } catch(noindex) {
                index = -1;
            }
            var border = parseInt(cell.css('border-top-width'));
            if (isNaN(border)) return;

            // we allow right hand border dragging
            if(!this.is_dragging &&
                e.offsetX > 0 &&
                e.offsetX <= border &&
                e.offsetY > 0 &&
                e.offsetY < cell.outerHeight()) {
                    if (index > 0) {
                        cell.css("cursor", "col-resize");
                        cell = $("#reg-col-" + (index-1));
                        this.enableColumnResize(cell);
                    }
            } else if(!this.is_dragging &&
                e.offsetX >= cell.innerWidth() &&
                e.offsetX <= cell.outerWidth() &&
                e.offsetY > 0 &&
                e.offsetY < cell.outerHeight()) {
                    cell.css("cursor", "col-resize");
                    this.enableColumnResize(cell);
             } else cell.css("cursor", "default");
        });
        this.adjustColumnWidths();
    }

    /**
     * Establishes and tears down the handlers for column resize
     *
     * @param {Object} cell the cell that is being resized
     * @memberof RegionsList
     */
    enableColumnResize(cell) {
        // we need a mouse-down to start dragging
        cell.mousedown((e) => {
            e.preventDefault();
            cell.unbind('mousedown');

            this.is_dragging = true;
            this.dragging_start = e.pageX;

            // we need a mouse-move while dragging
            $(".regions-header").mousemove((e) => {
                e.preventDefault();

                let delta = e.pageX - this.dragging_start;
                let minWidth = parseInt(cell.css("min-width"));
                let newWidth = cell.width() + delta;
                // each column has a minimum width and won't go below
                if (isNaN(minWidth) ||
                        newWidth < minWidth) {
                    this.is_dragging = false;
                    return;
                }

                // remember new start and set column widh
                this.dragging_start = e.pageX;
                let clazz = "." + cell.attr("class");
                $(clazz).width(newWidth);
                $(clazz + " *").width(newWidth);
            });
        });

        // the mouse-up event determines the end of the dragging action
        $(".regions-list").on(
            'mouseup',(e) => {
                // reset states and unbind handlers
                this.is_dragging = false;
                this.dragging_start = null;
                cell.css("cursor", "default");
                $(".regions-header").unbind('mousemove');
                $(".regions-list").unbind('mouseup');
                this.adjustColumnWidths();
        });
    }

    /**
     * Adjusts the combined column width after individual colum resizing
     * we add some more so that we have room for dragging
     *
     * @memberof RegionsList
     */
    adjustColumnWidths() {
        let combinedWidth = 0;
        let hits = $(".regions-header th");

        // we have to go through all header columns
        for (let i=0;i<hits.length;i++){
            let outW = parseInt($(hits[i]).outerWidth());
            let border = parseInt($(hits[i]).css("border-left-width"));
            if (!isNaN(outW) && !isNaN(border))
                combinedWidth += (outW + border);

        };

        if (combinedWidth !== 0) {
            combinedWidth += 100;
            $(".regions-header tr, .regions-table tr").width(combinedWidth);
        }
    }

    /**
     * Overridden aurelia lifecycle method:
     * called when the view and its elemetns are detached from the PAL
     * (dom abstraction)
     *
     * @memberof RegionsList
     */
    detached() {
        $(".regions-table").off("scroll");
    }

    /**
     * Select shapes handler
     *
     * @param {number} id the shape id
     * @param {boolean} selected the selected state
     * @memberof RegionsList
     */
<<<<<<< HEAD
    selectShape(id, selected) {
=======
    selectShape(id, selected, event) {
        if (this.regions_info.shape_to_be_drawn !== null) return;
        let t = $(event.target);
        if (t.hasClass("shape-show") || t.parent().hasClass("shape-show"))
            return true;

>>>>>>> 70a00e85
        let multipleSelection =
            typeof event.ctrlKey === 'boolean' && event.ctrlKey;
        let deselect = multipleSelection && selected;

        this.context.publish(
           REGIONS_SET_PROPERTY, {
               config_id: this.regions_info.image_info.config_id,
               property: 'selected',
               shapes : [id], clear: !multipleSelection,
               value : !deselect, center : !multipleSelection});
    }

    /**
     * Select shapes for roi
     *
     * @param {number} roi_id the roi id
     * @memberof RegionsList
     */
    selectShapes(roi_id) {
        let roi = this.regions_info.data.get(roi_id);
        if (typeof roi === 'undefined') return;

        let ids = [];
        roi.shapes.forEach((s) => ids.push(s.shape_id));
        this.context.publish(
           REGIONS_SET_PROPERTY, {
               config_id: this.regions_info.image_info.config_id,
               property: 'selected',
               shapes : ids, clear: true, value : true, center : true});
    }

    /**
     * shape visibility toggler
     *
     * @param {number} id the shape id
     * @param {boolean} visible the visible state
     * @memberof RegionsList
     */
    toggleShapeVisibility(id, visible) {
        this.context.publish(
           REGIONS_SET_PROPERTY, {
               config_id: this.regions_info.image_info.config_id,
               property : "visible",
               shapes : [id], value : visible});
    }

    /**
<<<<<<< HEAD
     * Show/Hide shapes within roi
     *
     * @param {number} roi_id the roi id
     * @param {Event} event the browser's event object
     * @memberof RegionsList
     */
    expandOrCollapseRoi(roi_id, event) {
        event.stopPropagation();

        let roi = this.regions_info.data.get(roi_id);
        roi.show = !roi.show;
=======
     * Overridden aurelia lifecycle method:
     * called whenever the view is unbound within aurelia
     * in other words a 'destruction' hook that happens after 'detached'
     *
     * @memberof RegionsList
     */
    unbind() {
        this.unsubscribe();
>>>>>>> 70a00e85
    }
}<|MERGE_RESOLUTION|>--- conflicted
+++ resolved
@@ -252,16 +252,7 @@
      * @param {boolean} selected the selected state
      * @memberof RegionsList
      */
-<<<<<<< HEAD
     selectShape(id, selected) {
-=======
-    selectShape(id, selected, event) {
-        if (this.regions_info.shape_to_be_drawn !== null) return;
-        let t = $(event.target);
-        if (t.hasClass("shape-show") || t.parent().hasClass("shape-show"))
-            return true;
-
->>>>>>> 70a00e85
         let multipleSelection =
             typeof event.ctrlKey === 'boolean' && event.ctrlKey;
         let deselect = multipleSelection && selected;
@@ -309,7 +300,6 @@
     }
 
     /**
-<<<<<<< HEAD
      * Show/Hide shapes within roi
      *
      * @param {number} roi_id the roi id
@@ -321,7 +311,9 @@
 
         let roi = this.regions_info.data.get(roi_id);
         roi.show = !roi.show;
-=======
+    }
+    
+    /*
      * Overridden aurelia lifecycle method:
      * called whenever the view is unbound within aurelia
      * in other words a 'destruction' hook that happens after 'detached'
@@ -330,6 +322,5 @@
      */
     unbind() {
         this.unsubscribe();
->>>>>>> 70a00e85
     }
 }