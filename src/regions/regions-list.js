--- conflicted
+++ resolved
@@ -180,10 +180,6 @@
          let idOflastEntry = this.regions_info.selected_shapes[nrOfSelShapes-1];
          let lastSelShape = this.regions_info.getLastSelectedShape();
          if (lastSelShape === null) return;
-<<<<<<< HEAD
-
-=======
->>>>>>> f1cef4ce
          let lastCanEdit =
             this.regions_info.checkShapeForPermission(lastSelShape, "canEdit");
 
